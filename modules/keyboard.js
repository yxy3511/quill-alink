import clone from 'clone';
import equal from 'deep-equal';
import extend from 'extend';
import Delta from 'quill-delta';
import DeltaOp from 'quill-delta/lib/op';
import Parchment from 'parchment';
import Embed from '../blots/embed';
import Quill from '../core/quill';
import logger from '../core/logger';
import Module from '../core/module';

const debug = logger('quill:keyboard');

const SHORTKEY = /Mac/i.test(navigator.platform) ? 'metaKey' : 'ctrlKey';

class Keyboard extends Module {
  static match(evt, binding) {
    if (
      ['altKey', 'ctrlKey', 'metaKey', 'shiftKey'].some(key => {
        return !!binding[key] !== evt[key] && binding[key] !== null;
      })
    ) {
      return false;
    }
    return binding.key === evt.key;
  }

  constructor(quill, options) {
    super(quill, options);
    this.bindings = {};
    Object.keys(this.options.bindings).forEach(name => {
      if (
        name === 'list autofill' &&
        quill.scroll.whitelist != null &&
        !quill.scroll.whitelist.list
      ) {
        return;
      }
      if (this.options.bindings[name]) {
        this.addBinding(this.options.bindings[name]);
      }
    });
    this.addBinding({ key: 'Enter', shiftKey: null }, handleEnter);
    this.addBinding(
      { key: 'Enter', metaKey: null, ctrlKey: null, altKey: null },
      () => {},
    );
    if (/Firefox/i.test(navigator.userAgent)) {
      // Need to handle delete and backspace for Firefox in the general case #1171
      this.addBinding(
        { key: 'Backspace' },
        { collapsed: true },
        handleBackspace,
      );
      this.addBinding({ key: 'Delete' }, { collapsed: true }, handleDelete);
    } else {
      this.addBinding(
        { key: 'Backspace' },
        { collapsed: true, prefix: /^.?$/ },
        handleBackspace,
      );
      this.addBinding(
        { key: 'Delete' },
        { collapsed: true, suffix: /^.?$/ },
        handleDelete,
      );
    }
    this.addBinding(
      { key: 'Backspace' },
      { collapsed: false },
      handleDeleteRange,
    );
    this.addBinding({ key: 'Delete' }, { collapsed: false }, handleDeleteRange);
    this.addBinding(
      {
        key: 'Backspace',
        altKey: null,
        ctrlKey: null,
        metaKey: null,
        shiftKey: null,
      },
      { collapsed: true, offset: 0 },
      handleBackspace,
    );
    this.listen();
  }

  addBinding(keyBinding, context = {}, handler = {}) {
    const binding = normalize(keyBinding);
    if (binding == null) {
      debug.warn('Attempted to add invalid keyboard binding', binding);
      return;
    }
    if (typeof context === 'function') {
      context = { handler: context };
    }
    if (typeof handler === 'function') {
      handler = { handler };
    }
    const keys = Array.isArray(binding.key) ? binding.key : [binding.key];
    keys.forEach(key => {
      const singleBinding = extend({}, binding, { key }, context, handler);
      this.bindings[singleBinding.key] = this.bindings[singleBinding.key] || [];
      this.bindings[singleBinding.key].push(singleBinding);
    });
  }

  listen() {
    this.quill.root.addEventListener('keydown', evt => {
      if (evt.defaultPrevented) return;
      const bindings = (this.bindings[evt.key] || []).filter(binding =>
        Keyboard.match(evt, binding),
      );
      if (bindings.length === 0) return;
      const range = this.quill.getSelection();
      if (range == null || !this.quill.hasFocus()) return;
      const [line, offset] = this.quill.getLine(range.index);
      const [leafStart, offsetStart] = this.quill.getLeaf(range.index);
      const [leafEnd, offsetEnd] =
        range.length === 0
          ? [leafStart, offsetStart]
          : this.quill.getLeaf(range.index + range.length);
      const prefixText =
        leafStart instanceof Parchment.Text
          ? leafStart.value().slice(0, offsetStart)
          : '';
      const suffixText =
        leafEnd instanceof Parchment.Text
          ? leafEnd.value().slice(offsetEnd)
          : '';
      const curContext = {
        collapsed: range.length === 0,
        empty: range.length === 0 && line.length() <= 1,
        format: this.quill.getFormat(range),
        offset,
        prefix: prefixText,
        suffix: suffixText,
        event: evt,
      };
      const prevented = bindings.some(binding => {
        if (
          binding.collapsed != null &&
          binding.collapsed !== curContext.collapsed
        )
          return false;
        if (binding.empty != null && binding.empty !== curContext.empty)
          return false;
        if (binding.offset != null && binding.offset !== curContext.offset)
          return false;
        if (Array.isArray(binding.format)) {
          // any format is present
          if (binding.format.every(name => curContext.format[name] == null)) {
            return false;
          }
        } else if (typeof binding.format === 'object') {
          // all formats must match
          if (
            !Object.keys(binding.format).every(name => {
              if (binding.format[name] === true)
                return curContext.format[name] != null;
              if (binding.format[name] === false)
                return curContext.format[name] == null;
              return equal(binding.format[name], curContext.format[name]);
            })
          ) {
            return false;
          }
        }
        if (binding.prefix != null && !binding.prefix.test(curContext.prefix))
          return false;
        if (binding.suffix != null && !binding.suffix.test(curContext.suffix))
          return false;
        return binding.handler.call(this, range, curContext) !== true;
      });
      if (prevented) {
        evt.preventDefault();
      }
    });
  }
}

Keyboard.DEFAULTS = {
  bindings: {
    bold: makeFormatHandler('bold'),
    italic: makeFormatHandler('italic'),
    underline: makeFormatHandler('underline'),
    indent: {
      // highlight tab or tab at beginning of list, indent or blockquote
      key: 'Tab',
      format: ['blockquote', 'indent', 'list'],
      handler(range, context) {
        if (context.collapsed && context.offset !== 0) return true;
        this.quill.format('indent', '+1', Quill.sources.USER);
        return false;
      },
    },
    outdent: {
      key: 'Tab',
      shiftKey: true,
      format: ['blockquote', 'indent', 'list'],
      // highlight tab or tab at beginning of list, indent or blockquote
      handler(range, context) {
        if (context.collapsed && context.offset !== 0) return true;
        this.quill.format('indent', '-1', Quill.sources.USER);
        return false;
      },
    },
    'outdent backspace': {
      key: 'Backspace',
      collapsed: true,
      shiftKey: null,
      metaKey: null,
      ctrlKey: null,
      altKey: null,
      format: ['indent', 'list'],
      offset: 0,
      handler(range, context) {
        if (context.format.indent != null) {
          this.quill.format('indent', '-1', Quill.sources.USER);
        } else if (context.format.list != null) {
          this.quill.format('list', false, Quill.sources.USER);
        }
      },
    },
    'indent code-block': makeCodeBlockHandler(true),
    'outdent code-block': makeCodeBlockHandler(false),
    'remove tab': {
      key: 'Tab',
      shiftKey: true,
      collapsed: true,
      prefix: /\t$/,
      handler(range) {
        this.quill.deleteText(range.index - 1, 1, Quill.sources.USER);
      },
    },
    tab: {
      key: 'Tab',
      handler(range) {
        this.quill.history.cutoff();
        const delta = new Delta()
          .retain(range.index)
          .delete(range.length)
          .insert('\t');
        this.quill.updateContents(delta, Quill.sources.USER);
        this.quill.history.cutoff();
        this.quill.setSelection(range.index + 1, Quill.sources.SILENT);
      },
    },
    'list empty enter': {
      key: 'Enter',
      collapsed: true,
      format: ['list'],
      empty: true,
      handler(range, context) {
        this.quill.format('list', false, Quill.sources.USER);
        if (context.format.indent) {
          this.quill.format('indent', false, Quill.sources.USER);
        }
      },
    },
    'checklist enter': {
      key: 'Enter',
      collapsed: true,
      format: { list: 'checked' },
      handler(range) {
        const [line, offset] = this.quill.getLine(range.index);
        const delta = new Delta()
          .retain(range.index)
          .insert('\n', { list: 'checked' })
          .retain(line.length() - offset - 1)
          .retain(1, { list: 'unchecked' });
        this.quill.updateContents(delta, Quill.sources.USER);
        this.quill.setSelection(range.index + 1, Quill.sources.SILENT);
        this.quill.scrollIntoView();
      },
    },
    'header enter': {
      key: 'Enter',
      collapsed: true,
      format: ['header'],
      suffix: /^$/,
      handler(range, context) {
        const [line, offset] = this.quill.getLine(range.index);
        const delta = new Delta()
          .retain(range.index)
          .insert('\n', context.format)
          .retain(line.length() - offset - 1)
          .retain(1, { header: null });
        this.quill.updateContents(delta, Quill.sources.USER);
        this.quill.setSelection(range.index + 1, Quill.sources.SILENT);
        this.quill.scrollIntoView();
      },
    },
    'list autofill': {
      key: ' ',
      collapsed: true,
      format: { list: false },
<<<<<<< HEAD
      prefix: /^\s*?(1\.|-|\[ ?\]|\[x\])$/,
      handler(range, context) {
        const { length } = context.prefix;
        const [line, offset] = this.quill.getLine(range.index);
=======
      prefix: /^\s*?(\d+\.|-|\*|\[ ?\]|\[x\])$/,
      handler: function(range, context) {
        let length = context.prefix.length;
        let [line, offset] = this.quill.getLine(range.index);
>>>>>>> f1fdea49
        if (offset > length) return true;
        let value;
        switch (context.prefix.trim()) {
          case '[]':
          case '[ ]':
            value = 'unchecked';
            break;
          case '[x]':
            value = 'checked';
            break;
          case '-': case '*':
            value = 'bullet';
            break;
          default:
            value = 'ordered';
        }
        this.quill.insertText(range.index, ' ', Quill.sources.USER);
        this.quill.history.cutoff();
        const delta = new Delta()
          .retain(range.index - offset)
          .delete(length + 1)
          .retain(line.length() - 2 - offset)
          .retain(1, { list: value });
        this.quill.updateContents(delta, Quill.sources.USER);
        this.quill.history.cutoff();
        this.quill.setSelection(range.index - length, Quill.sources.SILENT);
        return false;
      },
    },
    'code exit': {
      key: 'Enter',
      collapsed: true,
      format: ['code-block'],
      prefix: /\n\n$/,
      suffix: /^[ \t\v]*\n$/,
      handler(range) {
        const [line, offset] = this.quill.getLine(range.index);
        const delta = new Delta()
          .retain(range.index + line.length() - offset - 2)
          .retain(1, { 'code-block': null })
          .delete(1);
        this.quill.updateContents(delta, Quill.sources.USER);
        this.quill.setSelection(range.index - 1, Quill.sources.SILENT);
      },
    },
    'embed left': makeEmbedArrowHandler('ArrowLeft', false),
    'embed left shift': makeEmbedArrowHandler('ArrowLeft', true),
    'embed right': makeEmbedArrowHandler('ArrowRight', false),
    'embed right shift': makeEmbedArrowHandler('ArrowRight', true),
  },
};

function makeEmbedArrowHandler(key, shiftKey) {
  const where = key === 'ArrowLeft' ? 'prefix' : 'suffix';
  return {
    key,
    shiftKey,
    [where]: /^$/,
    handler(range) {
      let { index } = range;
      if (key === 'ArrowRight') {
        index += range.length + 1;
      }
      const [leaf] = this.quill.getLeaf(index);
      if (!(leaf instanceof Embed)) return true;
      if (key === 'ArrowLeft') {
        if (shiftKey) {
          this.quill.setSelection(
            range.index - 1,
            range.length + 1,
            Quill.sources.USER,
          );
        } else {
          this.quill.setSelection(range.index - 1, Quill.sources.USER);
        }
      }
      if (shiftKey) {
        this.quill.setSelection(
          range.index,
          range.length + 1,
          Quill.sources.USER,
        );
      } else {
        this.quill.setSelection(
          range.index + range.length + 1,
          Quill.sources.USER,
        );
      }
      return false;
    },
  };
}

function handleBackspace(range, context) {
  if (range.index === 0 || this.quill.getLength() <= 1) return;
  const [line] = this.quill.getLine(range.index);
  let formats = {};
  if (context.offset === 0) {
    const [prev] = this.quill.getLine(range.index - 1);
    if (prev != null && prev.length() > 1) {
      const curFormats = line.formats();
      const prevFormats = this.quill.getFormat(range.index - 1, 1);
      formats = DeltaOp.attributes.diff(curFormats, prevFormats) || {};
    }
  }
  // Check for astral symbols
  const length = /[\uD800-\uDBFF][\uDC00-\uDFFF]$/.test(context.prefix) ? 2 : 1;
  this.quill.deleteText(range.index - length, length, Quill.sources.USER);
  if (Object.keys(formats).length > 0) {
    this.quill.formatLine(
      range.index - length,
      length,
      formats,
      Quill.sources.USER,
    );
  }
  this.quill.focus();
}

function handleDelete(range, context) {
  // Check for astral symbols
  const length = /^[\uD800-\uDBFF][\uDC00-\uDFFF]/.test(context.suffix) ? 2 : 1;
  if (range.index >= this.quill.getLength() - length) return;
  let formats = {};
  let nextLength = 0;
  const [line] = this.quill.getLine(range.index);
  if (context.offset >= line.length() - 1) {
    const [next] = this.quill.getLine(range.index + 1);
    if (next) {
      const curFormats = line.formats();
      const nextFormats = this.quill.getFormat(range.index, 1);
      formats = DeltaOp.attributes.diff(curFormats, nextFormats) || {};
      nextLength = next.length();
    }
  }
  this.quill.deleteText(range.index, length, Quill.sources.USER);
  if (Object.keys(formats).length > 0) {
    this.quill.formatLine(
      range.index + nextLength - 1,
      length,
      formats,
      Quill.sources.USER,
    );
  }
}

function handleDeleteRange(range) {
  const lines = this.quill.getLines(range);
  let formats = {};
  if (lines.length > 1) {
    const firstFormats = lines[0].formats();
    const lastFormats = lines[lines.length - 1].formats();
    formats = DeltaOp.attributes.diff(lastFormats, firstFormats) || {};
  }
  this.quill.deleteText(range, Quill.sources.USER);
  if (Object.keys(formats).length > 0) {
    this.quill.formatLine(range.index, 1, formats, Quill.sources.USER);
  }
  this.quill.setSelection(range.index, Quill.sources.SILENT);
  this.quill.focus();
}

function handleEnter(range, context) {
  if (range.length > 0) {
    this.quill.scroll.deleteAt(range.index, range.length); // So we do not trigger text-change
  }
  const lineFormats = Object.keys(context.format).reduce((formats, format) => {
    if (
      Parchment.query(format, Parchment.Scope.BLOCK) &&
      !Array.isArray(context.format[format])
    ) {
      formats[format] = context.format[format];
    }
    return formats;
  }, {});
  this.quill.insertText(range.index, '\n', lineFormats, Quill.sources.USER);
  // Earlier scroll.deleteAt might have messed up our selection,
  // so insertText's built in selection preservation is not reliable
  this.quill.setSelection(range.index + 1, Quill.sources.SILENT);
  this.quill.focus();
  Object.keys(context.format).forEach(name => {
    if (lineFormats[name] != null) return;
    if (Array.isArray(context.format[name])) return;
    if (name === 'link') return;
    this.quill.format(name, context.format[name], Quill.sources.USER);
  });
}

function makeCodeBlockHandler(indent) {
  return {
    key: 'Tab',
    shiftKey: !indent,
    format: { 'code-block': true },
    handler(range) {
      const CodeBlock = Parchment.query('code-block');
      let { index, length } = range;
      const [block, blockOffset] = this.quill.scroll.descendant(
        CodeBlock,
        index,
      );
      if (block == null) return;
      const scrollIndex = this.quill.getIndex(block);
      const start = block.newlineIndex(blockOffset, true) + 1;
      const end = block.newlineIndex(scrollIndex + blockOffset + length);
      const lines = block.domNode.textContent.slice(start, end).split('\n');
      let offset = 0;
      lines.forEach((line, i) => {
        if (indent) {
          block.insertAt(start + offset, CodeBlock.TAB);
          offset += CodeBlock.TAB.length;
          if (i === 0) {
            index += CodeBlock.TAB.length;
          } else {
            length += CodeBlock.TAB.length;
          }
        } else if (line.startsWith(CodeBlock.TAB)) {
          block.deleteAt(start + offset, CodeBlock.TAB.length);
          offset -= CodeBlock.TAB.length;
          if (i === 0) {
            index -= CodeBlock.TAB.length;
          } else {
            length -= CodeBlock.TAB.length;
          }
        }
        offset += line.length + 1;
      });
      this.quill.update(Quill.sources.USER);
      this.quill.setSelection(index, length, Quill.sources.SILENT);
    },
  };
}

function makeFormatHandler(format) {
  return {
    key: format[0],
    shortKey: true,
    handler(range, context) {
      this.quill.format(format, !context.format[format], Quill.sources.USER);
    },
  };
}

function normalize(binding) {
  if (typeof binding === 'string') {
    binding = { key: binding };
  } else if (typeof binding === 'object') {
    binding = clone(binding, false);
  } else {
    return null;
  }
  if (binding.shortKey) {
    binding[SHORTKEY] = binding.shortKey;
    delete binding.shortKey;
  }
  return binding;
}

export { Keyboard as default, SHORTKEY, normalize };<|MERGE_RESOLUTION|>--- conflicted
+++ resolved
@@ -295,17 +295,10 @@
       key: ' ',
       collapsed: true,
       format: { list: false },
-<<<<<<< HEAD
-      prefix: /^\s*?(1\.|-|\[ ?\]|\[x\])$/,
+      prefix: /^\s*?(\d+\.|-|\*|\[ ?\]|\[x\])$/,
       handler(range, context) {
         const { length } = context.prefix;
         const [line, offset] = this.quill.getLine(range.index);
-=======
-      prefix: /^\s*?(\d+\.|-|\*|\[ ?\]|\[x\])$/,
-      handler: function(range, context) {
-        let length = context.prefix.length;
-        let [line, offset] = this.quill.getLine(range.index);
->>>>>>> f1fdea49
         if (offset > length) return true;
         let value;
         switch (context.prefix.trim()) {
@@ -316,7 +309,8 @@
           case '[x]':
             value = 'checked';
             break;
-          case '-': case '*':
+          case '-':
+          case '*':
             value = 'bullet';
             break;
           default:
