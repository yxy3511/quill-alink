import clone from 'clone';
import equal from 'deep-equal';
import extend from 'extend';
import Delta from 'quill-delta';
import DeltaOp from 'quill-delta/lib/op';
import Parchment from 'parchment';
import Quill from '../core/quill';
import logger from '../core/logger';
import Module from '../core/module';

const debug = logger('quill:keyboard');

const SHORTKEY = /Mac/i.test(navigator.platform) ? 'metaKey' : 'ctrlKey';

class Keyboard extends Module {
  static match(evt, binding) {
    if (
      ['altKey', 'ctrlKey', 'metaKey', 'shiftKey'].some(key => {
        return !!binding[key] !== evt[key] && binding[key] !== null;
      })
    ) {
      return false;
    }
    return binding.key === evt.key;
  }

  constructor(quill, options) {
    super(quill, options);
    this.bindings = {};
    Object.keys(this.options.bindings).forEach(name => {
      if (
        name === 'list autofill' &&
        quill.scroll.whitelist != null &&
        !quill.scroll.whitelist.list
      ) {
        return;
      }
      if (this.options.bindings[name]) {
        this.addBinding(this.options.bindings[name]);
      }
    });
    this.addBinding({ key: 'Enter', shiftKey: null }, handleEnter);
    this.addBinding(
      { key: 'Enter', metaKey: null, ctrlKey: null, altKey: null },
      () => {},
    );
    if (/Firefox/i.test(navigator.userAgent)) {
      // Need to handle delete and backspace for Firefox in the general case #1171
      this.addBinding(
        { key: 'Backspace' },
        { collapsed: true },
        handleBackspace,
      );
      this.addBinding({ key: 'Delete' }, { collapsed: true }, handleDelete);
    } else {
      this.addBinding(
        { key: 'Backspace' },
        { collapsed: true, prefix: /^.?$/ },
        handleBackspace,
      );
      this.addBinding(
        { key: 'Delete' },
        { collapsed: true, suffix: /^.?$/ },
        handleDelete,
      );
    }
    this.addBinding(
      { key: 'Backspace' },
      { collapsed: false },
      handleDeleteRange,
    );
    this.addBinding({ key: 'Delete' }, { collapsed: false }, handleDeleteRange);
    this.addBinding(
      {
        key: 'Backspace',
        altKey: null,
        ctrlKey: null,
        metaKey: null,
        shiftKey: null,
      },
      { collapsed: true, offset: 0 },
      handleBackspace,
    );
    this.listen();
  }

  addBinding(keyBinding, context = {}, handler = {}) {
    const binding = normalize(keyBinding);
    if (binding == null) {
      debug.warn('Attempted to add invalid keyboard binding', binding);
      return;
    }
    if (typeof context === 'function') {
      context = { handler: context };
    }
    if (typeof handler === 'function') {
      handler = { handler };
    }
    const keys = Array.isArray(binding.key) ? binding.key : [binding.key];
    keys.forEach(key => {
      const singleBinding = extend({}, binding, { key }, context, handler);
      this.bindings[singleBinding.key] = this.bindings[singleBinding.key] || [];
      this.bindings[singleBinding.key].push(singleBinding);
    });
  }

  listen() {
    this.quill.root.addEventListener('keydown', evt => {
      if (evt.defaultPrevented) return;
      const bindings = (this.bindings[evt.key] || []).filter(binding =>
        Keyboard.match(evt, binding),
      );
      if (bindings.length === 0) return;
      const range = this.quill.getSelection();
      if (range == null || !this.quill.hasFocus()) return;
      const [line, offset] = this.quill.getLine(range.index);
      const [leafStart, offsetStart] = this.quill.getLeaf(range.index);
      const [leafEnd, offsetEnd] =
        range.length === 0
          ? [leafStart, offsetStart]
          : this.quill.getLeaf(range.index + range.length);
      const prefixText =
        leafStart instanceof Parchment.Text
          ? leafStart.value().slice(0, offsetStart)
          : '';
      const suffixText =
        leafEnd instanceof Parchment.Text
          ? leafEnd.value().slice(offsetEnd)
          : '';
      const curContext = {
        collapsed: range.length === 0,
        empty: range.length === 0 && line.length() <= 1,
        format: this.quill.getFormat(range),
        offset,
        prefix: prefixText,
        suffix: suffixText,
        event: evt,
      };
      const prevented = bindings.some(binding => {
        if (
          binding.collapsed != null &&
          binding.collapsed !== curContext.collapsed
        )
          return false;
        if (binding.empty != null && binding.empty !== curContext.empty)
          return false;
        if (binding.offset != null && binding.offset !== curContext.offset)
          return false;
        if (Array.isArray(binding.format)) {
          // any format is present
          if (binding.format.every(name => curContext.format[name] == null)) {
            return false;
          }
        } else if (typeof binding.format === 'object') {
          // all formats must match
          if (
            !Object.keys(binding.format).every(name => {
              if (binding.format[name] === true)
                return curContext.format[name] != null;
              if (binding.format[name] === false)
                return curContext.format[name] == null;
              return equal(binding.format[name], curContext.format[name]);
            })
          ) {
            return false;
          }
        }
        if (binding.prefix != null && !binding.prefix.test(curContext.prefix))
          return false;
        if (binding.suffix != null && !binding.suffix.test(curContext.suffix))
          return false;
        return binding.handler.call(this, range, curContext) !== true;
      });
      if (prevented) {
        evt.preventDefault();
      }
    });
  }
}

Keyboard.DEFAULTS = {
  bindings: {
    bold: makeFormatHandler('bold'),
    italic: makeFormatHandler('italic'),
    underline: makeFormatHandler('underline'),
    indent: {
      // highlight tab or tab at beginning of list, indent or blockquote
      key: 'Tab',
      format: ['blockquote', 'indent', 'list'],
      handler(range, context) {
        if (context.collapsed && context.offset !== 0) return true;
        this.quill.format('indent', '+1', Quill.sources.USER);
        return false;
      },
    },
    outdent: {
      key: 'Tab',
      shiftKey: true,
      format: ['blockquote', 'indent', 'list'],
      // highlight tab or tab at beginning of list, indent or blockquote
      handler(range, context) {
        if (context.collapsed && context.offset !== 0) return true;
        this.quill.format('indent', '-1', Quill.sources.USER);
        return false;
      },
    },
    'outdent backspace': {
      key: 'Backspace',
      collapsed: true,
      shiftKey: null,
      metaKey: null,
      ctrlKey: null,
      altKey: null,
      format: ['indent', 'list'],
      offset: 0,
      handler(range, context) {
        if (context.format.indent != null) {
          this.quill.format('indent', '-1', Quill.sources.USER);
        } else if (context.format.list != null) {
          this.quill.format('list', false, Quill.sources.USER);
        }
      },
    },
    'indent code-block': makeCodeBlockHandler(true),
    'outdent code-block': makeCodeBlockHandler(false),
    'remove tab': {
      key: 'Tab',
      shiftKey: true,
      collapsed: true,
      prefix: /\t$/,
      handler(range) {
        this.quill.deleteText(range.index - 1, 1, Quill.sources.USER);
      },
    },
    tab: {
      key: 'Tab',
      handler(range) {
        this.quill.history.cutoff();
        const delta = new Delta()
          .retain(range.index)
          .delete(range.length)
          .insert('\t');
        this.quill.updateContents(delta, Quill.sources.USER);
        this.quill.history.cutoff();
        this.quill.setSelection(range.index + 1, Quill.sources.SILENT);
      },
    },
    'list empty enter': {
      key: 'Enter',
      collapsed: true,
      format: ['list'],
      empty: true,
      handler(range, context) {
        this.quill.format('list', false, Quill.sources.USER);
        if (context.format.indent) {
          this.quill.format('indent', false, Quill.sources.USER);
        }
      },
    },
    'checklist enter': {
      key: 'Enter',
      collapsed: true,
      format: { list: 'checked' },
<<<<<<< HEAD
      handler(range) {
        const [line, offset] = this.quill.getLine(range.index);
        const delta = new Delta()
          .retain(range.index)
          .insert('\n', { list: 'checked' })
          .retain(line.length() - offset - 1)
          .retain(1, { list: 'unchecked' });
=======
      handler: function(range) {
        let [line, offset] = this.quill.getLine(range.index);
        let formats = extend({}, line.formats(), { list: 'checked' });
        let delta = new Delta().retain(range.index)
                               .insert('\n', formats)
                               .retain(line.length() - offset - 1)
                               .retain(1, { list: 'unchecked' });
>>>>>>> 242e166a
        this.quill.updateContents(delta, Quill.sources.USER);
        this.quill.setSelection(range.index + 1, Quill.sources.SILENT);
        this.quill.scrollIntoView();
      },
    },
    'header enter': {
      key: 'Enter',
      collapsed: true,
      format: ['header'],
      suffix: /^$/,
      handler(range, context) {
        const [line, offset] = this.quill.getLine(range.index);
        const delta = new Delta()
          .retain(range.index)
          .insert('\n', context.format)
          .retain(line.length() - offset - 1)
          .retain(1, { header: null });
        this.quill.updateContents(delta, Quill.sources.USER);
        this.quill.setSelection(range.index + 1, Quill.sources.SILENT);
        this.quill.scrollIntoView();
      },
    },
    'list autofill': {
      key: ' ',
      collapsed: true,
      format: { list: false },
      prefix: /^\s*?(\d+\.|-|\*|\[ ?\]|\[x\])$/,
      handler(range, context) {
        const { length } = context.prefix;
        const [line, offset] = this.quill.getLine(range.index);
        if (offset > length) return true;
        let value;
        switch (context.prefix.trim()) {
          case '[]':
          case '[ ]':
            value = 'unchecked';
            break;
          case '[x]':
            value = 'checked';
            break;
          case '-':
          case '*':
            value = 'bullet';
            break;
          default:
            value = 'ordered';
        }
        this.quill.insertText(range.index, ' ', Quill.sources.USER);
        this.quill.history.cutoff();
        const delta = new Delta()
          .retain(range.index - offset)
          .delete(length + 1)
          .retain(line.length() - 2 - offset)
          .retain(1, { list: value });
        this.quill.updateContents(delta, Quill.sources.USER);
        this.quill.history.cutoff();
        this.quill.setSelection(range.index - length, Quill.sources.SILENT);
        return false;
      },
    },
    'code exit': {
      key: 'Enter',
      collapsed: true,
      format: ['code-block'],
      prefix: /\n\n$/,
      suffix: /^[ \t\v]*\n$/,
      handler(range) {
        const [line, offset] = this.quill.getLine(range.index);
        const delta = new Delta()
          .retain(range.index + line.length() - offset - 2)
          .retain(1, { 'code-block': null })
          .delete(1);
        this.quill.updateContents(delta, Quill.sources.USER);
        this.quill.setSelection(range.index - 1, Quill.sources.SILENT);
      },
    },
    'embed left': makeEmbedArrowHandler('ArrowLeft', false),
    'embed left shift': makeEmbedArrowHandler('ArrowLeft', true),
    'embed right': makeEmbedArrowHandler('ArrowRight', false),
    'embed right shift': makeEmbedArrowHandler('ArrowRight', true),
  },
};

function makeEmbedArrowHandler(key, shiftKey) {
  const where = key === 'ArrowLeft' ? 'prefix' : 'suffix';
  return {
    key,
    shiftKey,
    altKey: null,
    [where]: /^$/,
    handler(range) {
      let { index } = range;
      if (key === 'ArrowRight') {
        index += range.length + 1;
      }
      const [leaf] = this.quill.getLeaf(index);
      if (!(leaf instanceof Parchment.Embed)) return true;
      if (key === 'ArrowLeft') {
        if (shiftKey) {
          this.quill.setSelection(
            range.index - 1,
            range.length + 1,
            Quill.sources.USER,
          );
        } else {
          this.quill.setSelection(range.index - 1, Quill.sources.USER);
        }
      }
      if (shiftKey) {
        this.quill.setSelection(
          range.index,
          range.length + 1,
          Quill.sources.USER,
        );
      } else {
        this.quill.setSelection(
          range.index + range.length + 1,
          Quill.sources.USER,
        );
      }
      return false;
    },
  };
}

function handleBackspace(range, context) {
  if (range.index === 0 || this.quill.getLength() <= 1) return;
  const [line] = this.quill.getLine(range.index);
  let formats = {};
  if (context.offset === 0) {
    const [prev] = this.quill.getLine(range.index - 1);
    if (prev != null && prev.length() > 1) {
      const curFormats = line.formats();
      const prevFormats = this.quill.getFormat(range.index - 1, 1);
      formats = DeltaOp.attributes.diff(curFormats, prevFormats) || {};
    }
  }
  // Check for astral symbols
  const length = /[\uD800-\uDBFF][\uDC00-\uDFFF]$/.test(context.prefix) ? 2 : 1;
  this.quill.deleteText(range.index - length, length, Quill.sources.USER);
  if (Object.keys(formats).length > 0) {
    this.quill.formatLine(
      range.index - length,
      length,
      formats,
      Quill.sources.USER,
    );
  }
  this.quill.focus();
}

function handleDelete(range, context) {
  // Check for astral symbols
  const length = /^[\uD800-\uDBFF][\uDC00-\uDFFF]/.test(context.suffix) ? 2 : 1;
  if (range.index >= this.quill.getLength() - length) return;
  let formats = {};
  let nextLength = 0;
  const [line] = this.quill.getLine(range.index);
  if (context.offset >= line.length() - 1) {
    const [next] = this.quill.getLine(range.index + 1);
    if (next) {
      const curFormats = line.formats();
      const nextFormats = this.quill.getFormat(range.index, 1);
      formats = DeltaOp.attributes.diff(curFormats, nextFormats) || {};
      nextLength = next.length();
    }
  }
  this.quill.deleteText(range.index, length, Quill.sources.USER);
  if (Object.keys(formats).length > 0) {
    this.quill.formatLine(
      range.index + nextLength - 1,
      length,
      formats,
      Quill.sources.USER,
    );
  }
}

function handleDeleteRange(range) {
  const lines = this.quill.getLines(range);
  let formats = {};
  if (lines.length > 1) {
    const firstFormats = lines[0].formats();
    const lastFormats = lines[lines.length - 1].formats();
    formats = DeltaOp.attributes.diff(lastFormats, firstFormats) || {};
  }
  this.quill.deleteText(range, Quill.sources.USER);
  if (Object.keys(formats).length > 0) {
    this.quill.formatLine(range.index, 1, formats, Quill.sources.USER);
  }
  this.quill.setSelection(range.index, Quill.sources.SILENT);
  this.quill.focus();
}

function handleEnter(range, context) {
  if (range.length > 0) {
    this.quill.scroll.deleteAt(range.index, range.length); // So we do not trigger text-change
  }
  const lineFormats = Object.keys(context.format).reduce((formats, format) => {
    if (
      Parchment.query(format, Parchment.Scope.BLOCK) &&
      !Array.isArray(context.format[format])
    ) {
      formats[format] = context.format[format];
    }
    return formats;
  }, {});
  this.quill.insertText(range.index, '\n', lineFormats, Quill.sources.USER);
  // Earlier scroll.deleteAt might have messed up our selection,
  // so insertText's built in selection preservation is not reliable
  this.quill.setSelection(range.index + 1, Quill.sources.SILENT);
  this.quill.focus();
  Object.keys(context.format).forEach(name => {
    if (lineFormats[name] != null) return;
    if (Array.isArray(context.format[name])) return;
    if (name === 'link') return;
    this.quill.format(name, context.format[name], Quill.sources.USER);
  });
}

function makeCodeBlockHandler(indent) {
  return {
    key: 'Tab',
    shiftKey: !indent,
    format: { 'code-block': true },
    handler(range) {
      const CodeBlock = Parchment.query('code-block');
      let { index, length } = range;
      const [block, blockOffset] = this.quill.scroll.descendant(
        CodeBlock,
        index,
      );
      if (block == null) return;
      const scrollIndex = this.quill.getIndex(block);
      const start = block.newlineIndex(blockOffset, true) + 1;
      const end = block.newlineIndex(scrollIndex + blockOffset + length);
      const lines = block.domNode.textContent.slice(start, end).split('\n');
      let offset = 0;
      lines.forEach((line, i) => {
        if (indent) {
          block.insertAt(start + offset, CodeBlock.TAB);
          offset += CodeBlock.TAB.length;
          if (i === 0) {
            index += CodeBlock.TAB.length;
          } else {
            length += CodeBlock.TAB.length;
          }
        } else if (line.startsWith(CodeBlock.TAB)) {
          block.deleteAt(start + offset, CodeBlock.TAB.length);
          offset -= CodeBlock.TAB.length;
          if (i === 0) {
            index -= CodeBlock.TAB.length;
          } else {
            length -= CodeBlock.TAB.length;
          }
        }
        offset += line.length + 1;
      });
      this.quill.update(Quill.sources.USER);
      this.quill.setSelection(index, length, Quill.sources.SILENT);
    },
  };
}

function makeFormatHandler(format) {
  return {
    key: format[0],
    shortKey: true,
    handler(range, context) {
      this.quill.format(format, !context.format[format], Quill.sources.USER);
    },
  };
}

function normalize(binding) {
  if (typeof binding === 'string') {
    binding = { key: binding };
  } else if (typeof binding === 'object') {
    binding = clone(binding, false);
  } else {
    return null;
  }
  if (binding.shortKey) {
    binding[SHORTKEY] = binding.shortKey;
    delete binding.shortKey;
  }
  return binding;
}

export { Keyboard as default, SHORTKEY, normalize };<|MERGE_RESOLUTION|>--- conflicted
+++ resolved
@@ -261,23 +261,14 @@
       key: 'Enter',
       collapsed: true,
       format: { list: 'checked' },
-<<<<<<< HEAD
       handler(range) {
         const [line, offset] = this.quill.getLine(range.index);
+        const formats = extend({}, line.formats(), { list: 'checked' });
         const delta = new Delta()
           .retain(range.index)
-          .insert('\n', { list: 'checked' })
+          .insert('\n', formats)
           .retain(line.length() - offset - 1)
           .retain(1, { list: 'unchecked' });
-=======
-      handler: function(range) {
-        let [line, offset] = this.quill.getLine(range.index);
-        let formats = extend({}, line.formats(), { list: 'checked' });
-        let delta = new Delta().retain(range.index)
-                               .insert('\n', formats)
-                               .retain(line.length() - offset - 1)
-                               .retain(1, { list: 'unchecked' });
->>>>>>> 242e166a
         this.quill.updateContents(delta, Quill.sources.USER);
         this.quill.setSelection(range.index + 1, Quill.sources.SILENT);
         this.quill.scrollIntoView();
