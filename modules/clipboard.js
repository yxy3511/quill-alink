import extend from 'extend';
import Delta from 'quill-delta';
import Parchment from 'parchment';
import Quill from '../core/quill';
import logger from '../core/logger';
import Module from '../core/module';

import { AlignAttribute, AlignStyle } from '../formats/align';
import { BackgroundStyle } from '../formats/background';
import CodeBlock from '../formats/code';
import { ColorStyle } from '../formats/color';
import { DirectionAttribute, DirectionStyle } from '../formats/direction';
import { FontStyle } from '../formats/font';
import { SizeStyle } from '../formats/size';

const debug = logger('quill:clipboard');

const DOM_KEY = '__ql-matcher';

const CLIPBOARD_CONFIG = [
  [Node.TEXT_NODE, matchText],
  [Node.TEXT_NODE, matchNewline],
  ['br', matchBreak],
  [Node.ELEMENT_NODE, matchNewline],
  [Node.ELEMENT_NODE, matchBlot],
  [Node.ELEMENT_NODE, matchAttributor],
  [Node.ELEMENT_NODE, matchStyles],
  ['li', matchIndent],
  ['b', matchAlias.bind(matchAlias, 'bold')],
  ['i', matchAlias.bind(matchAlias, 'italic')],
  ['style', matchIgnore],
];

const ATTRIBUTE_ATTRIBUTORS = [AlignAttribute, DirectionAttribute].reduce(
  (memo, attr) => {
    memo[attr.keyName] = attr;
    return memo;
  },
  {},
);

const STYLE_ATTRIBUTORS = [
  AlignStyle,
  BackgroundStyle,
  ColorStyle,
  DirectionStyle,
  FontStyle,
  SizeStyle,
].reduce((memo, attr) => {
  memo[attr.keyName] = attr;
  return memo;
}, {});

class Clipboard extends Module {
  constructor(quill, options) {
    super(quill, options);
    this.quill.root.addEventListener('paste', this.onCapturePaste.bind(this));
    this.container = this.quill.addContainer('ql-clipboard');
    this.container.setAttribute('contenteditable', true);
    this.container.setAttribute('tabindex', -1);
    this.matchers = [];
    CLIPBOARD_CONFIG.concat(this.options.matchers).forEach(
      ([selector, matcher]) => {
        this.addMatcher(selector, matcher);
      },
    );
  }

  addMatcher(selector, matcher) {
    this.matchers.push([selector, matcher]);
  }

  convert(html) {
    if (typeof html === 'string') {
      this.container.innerHTML = html.replace(/>\r?\n +</g, '><'); // Remove spaces between tags
      return this.convert();
    }
    const formats = this.quill.getFormat(this.quill.selection.savedRange.index);
    if (formats[CodeBlock.blotName]) {
      const text = this.container.innerText;
      return new Delta().insert(text, {
        [CodeBlock.blotName]: formats[CodeBlock.blotName],
      });
    }
    const [elementMatchers, textMatchers] = this.prepareMatching();
    let delta = traverse(this.container, elementMatchers, textMatchers);
    // Remove trailing newline
    if (
      deltaEndsWith(delta, '\n') &&
      delta.ops[delta.ops.length - 1].attributes == null
    ) {
      delta = delta.compose(new Delta().retain(delta.length() - 1).delete(1));
    }
    debug.log('convert', this.container.innerHTML, delta);
    this.container.innerHTML = '';
    return delta;
  }

  dangerouslyPasteHTML(index, html, source = Quill.sources.API) {
    if (typeof index === 'string') {
      this.quill.setContents(this.convert(index), html);
      this.quill.setSelection(0, Quill.sources.SILENT);
    } else {
<<<<<<< HEAD
      const paste = this.convert(html);
      this.quill.updateContents(
        new Delta().retain(index).concat(paste),
        source,
      );
      this.quill.setSelection(index, Quill.source.SILENT);
=======
      let paste = this.convert(html);
      this.quill.updateContents(new Delta().retain(index).concat(paste), source);
      this.quill.setSelection(index, Quill.sources.SILENT);
>>>>>>> 4da2651b
    }
  }

  onCapturePaste(e) {
    if (e.defaultPrevented || !this.quill.isEnabled()) return;
    const { scrollTop } = this.quill.scrollingContainer;
    const range = this.quill.getSelection();
    this.container.focus();
    this.quill.selection.update(Quill.sources.SILENT);
    setTimeout(() => {
      this.onPaste(e, range);
      this.quill.scrollingContainer.scrollTop = scrollTop;
      this.quill.focus();
      this.container.innerHTML = '';
    }, 1);
  }

  onPaste(e, range) {
    let delta = new Delta().retain(range.index);
    delta = delta.concat(this.convert()).delete(range.length);
    this.quill.updateContents(delta, Quill.sources.USER);
    // range.length contributes to delta.length()
    this.quill.setSelection(
      delta.length() - range.length,
      Quill.sources.SILENT,
    );
  }

  prepareMatching() {
    const elementMatchers = [];
    const textMatchers = [];
    this.matchers.forEach(pair => {
      const [selector, matcher] = pair;
      switch (selector) {
        case Node.TEXT_NODE:
          textMatchers.push(matcher);
          break;
        case Node.ELEMENT_NODE:
          elementMatchers.push(matcher);
          break;
        default:
          [].forEach.call(this.container.querySelectorAll(selector), node => {
            // TODO use weakmap
            node[DOM_KEY] = node[DOM_KEY] || [];
            node[DOM_KEY].push(matcher);
          });
          break;
      }
    });
    return [elementMatchers, textMatchers];
  }
}
Clipboard.DEFAULTS = {
  matchers: [],
  matchVisual: false,
};

function applyFormat(delta, format, value) {
  if (typeof format === 'object') {
    return Object.keys(format).reduce((newDelta, key) => {
      return applyFormat(newDelta, key, format[key]);
    }, delta);
  }
  return delta.reduce((newDelta, op) => {
    if (op.attributes && op.attributes[format]) {
      return newDelta.push(op);
    }
    return newDelta.insert(
      op.insert,
      extend({}, { [format]: value }, op.attributes),
    );
  }, new Delta());
}

function computeStyle(node) {
  if (node.nodeType !== Node.ELEMENT_NODE) return {};
  const key = '__ql-computed-style';
  if (node[key] == null) {
    node[key] = window.getComputedStyle(node);
  }
  return node[key];
}

function deltaEndsWith(delta, text) {
  let endText = '';
  for (
    let i = delta.ops.length - 1;
    i >= 0 && endText.length < text.length;
    --i // eslint-disable-line no-plusplus
  ) {
    const op = delta.ops[i];
    if (typeof op.insert !== 'string') break;
    endText = op.insert + endText;
  }
  return endText.slice(-1 * text.length) === text;
}

function isLine(node) {
  if (node.childNodes.length === 0) return false; // Exclude embed blocks
  const style = computeStyle(node);
  return ['block', 'list-item'].indexOf(style.display) > -1;
}

function traverse(node, elementMatchers, textMatchers) {
  // Post-order
  if (node.nodeType === node.TEXT_NODE) {
    return textMatchers.reduce((delta, matcher) => {
      return matcher(node, delta);
    }, new Delta());
  } else if (node.nodeType === node.ELEMENT_NODE) {
    return [].reduce.call(
      node.childNodes || [],
      (delta, childNode) => {
        let childrenDelta = traverse(childNode, elementMatchers, textMatchers);
        if (childNode.nodeType === node.ELEMENT_NODE) {
          childrenDelta = elementMatchers.reduce((reducedDelta, matcher) => {
            return matcher(childNode, reducedDelta);
          }, childrenDelta);
          childrenDelta = (childNode[DOM_KEY] || []).reduce(
            (reducedDelta, matcher) => {
              return matcher(childNode, reducedDelta);
            },
            childrenDelta,
          );
        }
        return delta.concat(childrenDelta);
      },
      new Delta(),
    );
  }
  return new Delta();
}

function matchAlias(format, node, delta) {
  return applyFormat(delta, format, true);
}

function matchAttributor(node, delta) {
  const attributes = Parchment.Attributor.Attribute.keys(node);
  const classes = Parchment.Attributor.Class.keys(node);
  const styles = Parchment.Attributor.Style.keys(node);
  const formats = {};
  attributes
    .concat(classes)
    .concat(styles)
    .forEach(name => {
      let attr = Parchment.query(name, Parchment.Scope.ATTRIBUTE);
      if (attr != null) {
        formats[attr.attrName] = attr.value(node);
        if (formats[attr.attrName]) return;
      }
      attr = ATTRIBUTE_ATTRIBUTORS[name];
      if (attr != null && (attr.attrName === name || attr.keyName === name)) {
        formats[attr.attrName] = attr.value(node) || undefined;
      }
      attr = STYLE_ATTRIBUTORS[name];
      if (attr != null && (attr.attrName === name || attr.keyName === name)) {
        attr = STYLE_ATTRIBUTORS[name];
        formats[attr.attrName] = attr.value(node) || undefined;
      }
    });
  if (Object.keys(formats).length > 0) {
    return applyFormat(delta, formats);
  }
  return delta;
}

function matchBlot(node, delta) {
  const match = Parchment.query(node);
  if (match == null) return delta;
  if (match.prototype instanceof Parchment.Embed) {
    const embed = {};
    const value = match.value(node);
    if (value != null) {
      embed[match.blotName] = value;
      return new Delta().insert(embed, match.formats(node));
    }
  } else if (typeof match.formats === 'function') {
    return applyFormat(delta, match.blotName, match.formats(node));
  }
  return delta;
}

function matchBreak(node, delta) {
  if (!deltaEndsWith(delta, '\n')) {
    delta.insert('\n');
  }
  return delta;
}

function matchIgnore() {
  return new Delta();
}

function matchIndent(node, delta) {
  const match = Parchment.query(node);
  if (
    match == null ||
    match.blotName !== 'list-item' ||
    !deltaEndsWith(delta, '\n')
  ) {
    return delta;
  }
  let indent = -1;
  let parent = node.parentNode;
  while (!parent.classList.contains('ql-clipboard')) {
    if ((Parchment.query(parent) || {}).blotName === 'list') {
      indent += 1;
    }
    parent = parent.parentNode;
  }
  if (indent <= 0) return delta;
  return delta.compose(
    new Delta().retain(delta.length() - 1).retain(1, { indent }),
  );
}

function matchNewline(node, delta) {
  if (!deltaEndsWith(delta, '\n')) {
    if (
      isLine(node) ||
      (delta.length() > 0 && node.nextSibling && isLine(node.nextSibling))
    ) {
      delta.insert('\n');
    }
  }
  return delta;
}

function matchStyles(node, delta) {
  const formats = {};
  const style = node.style || {};
  if (style.fontStyle && computeStyle(node).fontStyle === 'italic') {
    formats.italic = true;
  }
  if (
    style.fontWeight &&
    (computeStyle(node).fontWeight.startsWith('bold') ||
      parseInt(computeStyle(node).fontWeight, 10) >= 700)
  ) {
    formats.bold = true;
  }
  if (Object.keys(formats).length > 0) {
    delta = applyFormat(delta, formats);
  }
  if (parseFloat(style.textIndent || 0) > 0) {
    // Could be 0.5in
    return new Delta().insert('\t').concat(delta);
  }
  return delta;
}

function matchText(node, delta) {
  let text = node.data;
  // Word represents empty line with <o:p>&nbsp;</o:p>
  if (node.parentNode.tagName === 'O:P') {
    return delta.insert(text.trim());
  }
  if (
    text.trim().length === 0 &&
    node.parentNode.classList.contains('ql-clipboard')
  ) {
    return delta;
  }
  if (!computeStyle(node.parentNode).whiteSpace.startsWith('pre')) {
    const replacer = (collapse, match) => {
      const replaced = match.replace(/[^\u00a0]/g, ''); // \u00a0 is nbsp;
      return replaced.length < 1 && collapse ? ' ' : replaced;
    };
    text = text.replace(/\r\n/g, ' ').replace(/\n/g, ' ');
    text = text.replace(/\s\s+/g, replacer.bind(replacer, true)); // collapse whitespace
    if (
      (node.previousSibling == null && isLine(node.parentNode)) ||
      (node.previousSibling != null && isLine(node.previousSibling))
    ) {
      text = text.replace(/^\s+/, replacer.bind(replacer, false));
    }
    if (
      (node.nextSibling == null && isLine(node.parentNode)) ||
      (node.nextSibling != null && isLine(node.nextSibling))
    ) {
      text = text.replace(/\s+$/, replacer.bind(replacer, false));
    }
  }
  return delta.insert(text);
}

export {
  Clipboard as default,
  matchAttributor,
  matchBlot,
  matchNewline,
  matchText,
};<|MERGE_RESOLUTION|>--- conflicted
+++ resolved
@@ -101,18 +101,12 @@
       this.quill.setContents(this.convert(index), html);
       this.quill.setSelection(0, Quill.sources.SILENT);
     } else {
-<<<<<<< HEAD
       const paste = this.convert(html);
       this.quill.updateContents(
         new Delta().retain(index).concat(paste),
         source,
       );
-      this.quill.setSelection(index, Quill.source.SILENT);
-=======
-      let paste = this.convert(html);
-      this.quill.updateContents(new Delta().retain(index).concat(paste), source);
       this.quill.setSelection(index, Quill.sources.SILENT);
->>>>>>> 4da2651b
     }
   }
 
