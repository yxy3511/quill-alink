import extend from 'extend';
import Delta from 'quill-delta';
import Parchment from 'parchment';
import Quill from '../core/quill';
import logger from '../core/logger';
import Module from '../core/module';

import { AlignAttribute, AlignStyle } from '../formats/align';
import { BackgroundStyle } from '../formats/background';
import CodeBlock from '../formats/code';
import { ColorStyle } from '../formats/color';
import { DirectionAttribute, DirectionStyle } from '../formats/direction';
import { FontStyle } from '../formats/font';
import { SizeStyle } from '../formats/size';

const debug = logger('quill:clipboard');

const DOM_KEY = '__ql-matcher';

const CLIPBOARD_CONFIG = [
  [Node.TEXT_NODE, matchText],
  [Node.TEXT_NODE, matchNewline],
  ['br', matchBreak],
  [Node.ELEMENT_NODE, matchNewline],
  [Node.ELEMENT_NODE, matchBlot],
  [Node.ELEMENT_NODE, matchAttributor],
  [Node.ELEMENT_NODE, matchStyles],
  ['li', matchIndent],
  ['b', matchAlias.bind(matchAlias, 'bold')],
  ['i', matchAlias.bind(matchAlias, 'italic')],
  ['style', matchIgnore],
];

const ATTRIBUTE_ATTRIBUTORS = [AlignAttribute, DirectionAttribute].reduce(
  (memo, attr) => {
    memo[attr.keyName] = attr;
    return memo;
  },
  {},
);

const STYLE_ATTRIBUTORS = [
  AlignStyle,
  BackgroundStyle,
  ColorStyle,
  DirectionStyle,
  FontStyle,
  SizeStyle,
].reduce((memo, attr) => {
  memo[attr.keyName] = attr;
  return memo;
}, {});

class Clipboard extends Module {
  constructor(quill, options) {
    super(quill, options);
    this.quill.root.addEventListener('paste', this.onCapturePaste.bind(this));
    this.container = this.quill.addContainer('ql-clipboard');
    this.container.setAttribute('contenteditable', true);
    this.container.setAttribute('tabindex', -1);
    this.matchers = [];
    CLIPBOARD_CONFIG.concat(this.options.matchers).forEach(
      ([selector, matcher]) => {
        this.addMatcher(selector, matcher);
      },
    );
  }

  addMatcher(selector, matcher) {
    this.matchers.push([selector, matcher]);
  }

  convert(html) {
    if (typeof html === 'string') {
      this.container.innerHTML = html.replace(/>\r?\n +</g, '><'); // Remove spaces between tags
      return this.convert();
    }
    const formats = this.quill.getFormat(this.quill.selection.savedRange.index);
    if (formats[CodeBlock.blotName]) {
      const text = this.container.innerText;
      return new Delta().insert(text, {
        [CodeBlock.blotName]: formats[CodeBlock.blotName],
      });
    }
    const [elementMatchers, textMatchers] = this.prepareMatching();
    let delta = traverse(this.container, elementMatchers, textMatchers);
    // Remove trailing newline
    if (
      deltaEndsWith(delta, '\n') &&
      delta.ops[delta.ops.length - 1].attributes == null
    ) {
      delta = delta.compose(new Delta().retain(delta.length() - 1).delete(1));
    }
    debug.log('convert', this.container.innerHTML, delta);
    this.container.innerHTML = '';
    return delta;
  }

  dangerouslyPasteHTML(index, html, source = Quill.sources.API) {
    if (typeof index === 'string') {
      this.quill.setContents(this.convert(index), html);
      this.quill.setSelection(0, Quill.sources.SILENT);
    } else {
      const paste = this.convert(html);
      this.quill.updateContents(
        new Delta().retain(index).concat(paste),
        source,
      );
      this.quill.setSelection(index, Quill.source.SILENT);
    }
  }

  onCapturePaste(e) {
    if (e.defaultPrevented || !this.quill.isEnabled()) return;
    const { scrollTop } = this.quill.scrollingContainer;
    const range = this.quill.getSelection();
    this.container.focus();
    this.quill.selection.update(Quill.sources.SILENT);
    setTimeout(() => {
      this.onPaste(e, range);
      this.quill.scrollingContainer.scrollTop = scrollTop;
      this.quill.focus();
      this.container.innerHTML = '';
    }, 1);
  }

  onPaste(e, range) {
    let delta = new Delta().retain(range.index);
    delta = delta.concat(this.convert()).delete(range.length);
    this.quill.updateContents(delta, Quill.sources.USER);
    // range.length contributes to delta.length()
    this.quill.setSelection(
      delta.length() - range.length,
      Quill.sources.SILENT,
    );
  }

  prepareMatching() {
    const elementMatchers = [];
    const textMatchers = [];
    this.matchers.forEach(pair => {
      const [selector, matcher] = pair;
      switch (selector) {
        case Node.TEXT_NODE:
          textMatchers.push(matcher);
          break;
        case Node.ELEMENT_NODE:
          elementMatchers.push(matcher);
          break;
        default:
          [].forEach.call(this.container.querySelectorAll(selector), node => {
            // TODO use weakmap
            node[DOM_KEY] = node[DOM_KEY] || [];
            node[DOM_KEY].push(matcher);
          });
          break;
      }
    });
    return [elementMatchers, textMatchers];
  }
}
Clipboard.DEFAULTS = {
  matchers: [],
  matchVisual: false,
};

function applyFormat(delta, format, value) {
  if (typeof format === 'object') {
    return Object.keys(format).reduce((newDelta, key) => {
      return applyFormat(newDelta, key, format[key]);
    }, delta);
  }
  return delta.reduce((newDelta, op) => {
    if (op.attributes && op.attributes[format]) {
      return newDelta.push(op);
    }
    return newDelta.insert(
      op.insert,
      extend({}, { [format]: value }, op.attributes),
    );
  }, new Delta());
}

function computeStyle(node) {
  if (node.nodeType !== Node.ELEMENT_NODE) return {};
  const key = '__ql-computed-style';
  if (node[key] == null) {
    node[key] = window.getComputedStyle(node);
  }
  return node[key];
}

function deltaEndsWith(delta, text) {
  let endText = '';
  for (
    let i = delta.ops.length - 1;
    i >= 0 && endText.length < text.length;
    --i // eslint-disable-line no-plusplus
  ) {
    const op = delta.ops[i];
    if (typeof op.insert !== 'string') break;
    endText = op.insert + endText;
  }
  return endText.slice(-1 * text.length) === text;
}

function isLine(node) {
  if (node.childNodes.length === 0) return false; // Exclude embed blocks
  const style = computeStyle(node);
  return ['block', 'list-item'].indexOf(style.display) > -1;
}

function traverse(node, elementMatchers, textMatchers) {
  // Post-order
  if (node.nodeType === node.TEXT_NODE) {
    return textMatchers.reduce((delta, matcher) => {
      return matcher(node, delta);
    }, new Delta());
  } else if (node.nodeType === node.ELEMENT_NODE) {
    return [].reduce.call(
      node.childNodes || [],
      (delta, childNode) => {
        let childrenDelta = traverse(childNode, elementMatchers, textMatchers);
        if (childNode.nodeType === node.ELEMENT_NODE) {
          childrenDelta = elementMatchers.reduce((reducedDelta, matcher) => {
            return matcher(childNode, reducedDelta);
          }, childrenDelta);
          childrenDelta = (childNode[DOM_KEY] || []).reduce(
            (reducedDelta, matcher) => {
              return matcher(childNode, reducedDelta);
            },
            childrenDelta,
          );
        }
        return delta.concat(childrenDelta);
      },
      new Delta(),
    );
  }
  return new Delta();
}

function matchAlias(format, node, delta) {
  return applyFormat(delta, format, true);
}

function matchAttributor(node, delta) {
<<<<<<< HEAD
  const attributes = Parchment.Attributor.Attribute.keys(node);
  const classes = Parchment.Attributor.Class.keys(node);
  const styles = Parchment.Attributor.Style.keys(node);
  const formats = {};
  attributes
    .concat(classes)
    .concat(styles)
    .forEach(name => {
      let attr = Parchment.query(name, Parchment.Scope.ATTRIBUTE);
      if (attr != null) {
        formats[attr.attrName] = attr.value(node);
        if (formats[attr.attrName]) return;
      }
      attr = ATTRIBUTE_ATTRIBUTORS[name];
      if (attr != null && attr.attrName === name) {
        formats[attr.attrName] = attr.value(node) || undefined;
      }
=======
  let attributes = Parchment.Attributor.Attribute.keys(node);
  let classes = Parchment.Attributor.Class.keys(node);
  let styles = Parchment.Attributor.Style.keys(node);
  let formats = {};
  attributes.concat(classes).concat(styles).forEach((name) => {
    let attr = Parchment.query(name, Parchment.Scope.ATTRIBUTE);
    if (attr != null) {
      formats[attr.attrName] = attr.value(node);
      if (formats[attr.attrName]) return;
    }
    attr = ATTRIBUTE_ATTRIBUTORS[name];
    if (attr != null && (attr.attrName === name || attr.keyName === name)) {
      formats[attr.attrName] = attr.value(node) || undefined;
    }
    attr = STYLE_ATTRIBUTORS[name]
    if (attr != null && (attr.attrName === name || attr.keyName === name)) {
>>>>>>> fa99fa09
      attr = STYLE_ATTRIBUTORS[name];
      if (attr != null && attr.attrName === name) {
        attr = STYLE_ATTRIBUTORS[name];
        formats[attr.attrName] = attr.value(node) || undefined;
      }
    });
  if (Object.keys(formats).length > 0) {
    return applyFormat(delta, formats);
  }
  return delta;
}

function matchBlot(node, delta) {
  const match = Parchment.query(node);
  if (match == null) return delta;
  if (match.prototype instanceof Parchment.Embed) {
    const embed = {};
    const value = match.value(node);
    if (value != null) {
      embed[match.blotName] = value;
      return new Delta().insert(embed, match.formats(node));
    }
  } else if (typeof match.formats === 'function') {
    return applyFormat(delta, match.blotName, match.formats(node));
  }
  return delta;
}

function matchBreak(node, delta) {
  if (!deltaEndsWith(delta, '\n')) {
    delta.insert('\n');
  }
  return delta;
}

function matchIgnore() {
  return new Delta();
}

function matchIndent(node, delta) {
  const match = Parchment.query(node);
  if (
    match == null ||
    match.blotName !== 'list-item' ||
    !deltaEndsWith(delta, '\n')
  ) {
    return delta;
  }
  let indent = -1;
  let parent = node.parentNode;
  while (!parent.classList.contains('ql-clipboard')) {
    if ((Parchment.query(parent) || {}).blotName === 'list') {
      indent += 1;
    }
    parent = parent.parentNode;
  }
  if (indent <= 0) return delta;
  return delta.compose(
    new Delta().retain(delta.length() - 1).retain(1, { indent }),
  );
}

function matchNewline(node, delta) {
  if (!deltaEndsWith(delta, '\n')) {
    if (
      isLine(node) ||
      (delta.length() > 0 && node.nextSibling && isLine(node.nextSibling))
    ) {
      delta.insert('\n');
    }
  }
  return delta;
}

function matchStyles(node, delta) {
  const formats = {};
  const style = node.style || {};
  if (style.fontStyle && computeStyle(node).fontStyle === 'italic') {
    formats.italic = true;
  }
  if (
    style.fontWeight &&
    (computeStyle(node).fontWeight.startsWith('bold') ||
      parseInt(computeStyle(node).fontWeight, 10) >= 700)
  ) {
    formats.bold = true;
  }
  if (Object.keys(formats).length > 0) {
    delta = applyFormat(delta, formats);
  }
  if (parseFloat(style.textIndent || 0) > 0) {
    // Could be 0.5in
    return new Delta().insert('\t').concat(delta);
  }
  return delta;
}

function matchText(node, delta) {
  let text = node.data;
  // Word represents empty line with <o:p>&nbsp;</o:p>
  if (node.parentNode.tagName === 'O:P') {
    return delta.insert(text.trim());
  }
  if (
    text.trim().length === 0 &&
    node.parentNode.classList.contains('ql-clipboard')
  ) {
    return delta;
  }
  if (!computeStyle(node.parentNode).whiteSpace.startsWith('pre')) {
    const replacer = (collapse, match) => {
      const replaced = match.replace(/[^\u00a0]/g, ''); // \u00a0 is nbsp;
      return replaced.length < 1 && collapse ? ' ' : replaced;
    };
    text = text.replace(/\r\n/g, ' ').replace(/\n/g, ' ');
    text = text.replace(/\s\s+/g, replacer.bind(replacer, true)); // collapse whitespace
    if (
      (node.previousSibling == null && isLine(node.parentNode)) ||
      (node.previousSibling != null && isLine(node.previousSibling))
    ) {
      text = text.replace(/^\s+/, replacer.bind(replacer, false));
    }
    if (
      (node.nextSibling == null && isLine(node.parentNode)) ||
      (node.nextSibling != null && isLine(node.nextSibling))
    ) {
      text = text.replace(/\s+$/, replacer.bind(replacer, false));
    }
  }
  return delta.insert(text);
}

export {
  Clipboard as default,
  matchAttributor,
  matchBlot,
  matchNewline,
  matchText,
};<|MERGE_RESOLUTION|>--- conflicted
+++ resolved
@@ -245,7 +245,6 @@
 }
 
 function matchAttributor(node, delta) {
-<<<<<<< HEAD
   const attributes = Parchment.Attributor.Attribute.keys(node);
   const classes = Parchment.Attributor.Class.keys(node);
   const styles = Parchment.Attributor.Style.keys(node);
@@ -260,29 +259,11 @@
         if (formats[attr.attrName]) return;
       }
       attr = ATTRIBUTE_ATTRIBUTORS[name];
-      if (attr != null && attr.attrName === name) {
+      if (attr != null && (attr.attrName === name || attr.keyName === name)) {
         formats[attr.attrName] = attr.value(node) || undefined;
       }
-=======
-  let attributes = Parchment.Attributor.Attribute.keys(node);
-  let classes = Parchment.Attributor.Class.keys(node);
-  let styles = Parchment.Attributor.Style.keys(node);
-  let formats = {};
-  attributes.concat(classes).concat(styles).forEach((name) => {
-    let attr = Parchment.query(name, Parchment.Scope.ATTRIBUTE);
-    if (attr != null) {
-      formats[attr.attrName] = attr.value(node);
-      if (formats[attr.attrName]) return;
-    }
-    attr = ATTRIBUTE_ATTRIBUTORS[name];
-    if (attr != null && (attr.attrName === name || attr.keyName === name)) {
-      formats[attr.attrName] = attr.value(node) || undefined;
-    }
-    attr = STYLE_ATTRIBUTORS[name]
-    if (attr != null && (attr.attrName === name || attr.keyName === name)) {
->>>>>>> fa99fa09
       attr = STYLE_ATTRIBUTORS[name];
-      if (attr != null && attr.attrName === name) {
+      if (attr != null && (attr.attrName === name || attr.keyName === name)) {
         attr = STYLE_ATTRIBUTORS[name];
         formats[attr.attrName] = attr.value(node) || undefined;
       }
