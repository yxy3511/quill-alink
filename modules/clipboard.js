--- conflicted
+++ resolved
@@ -31,13 +31,13 @@
   ['style', matchIgnore],
 ];
 
-const ATTRIBUTE_ATTRIBUTORS = [
-  AlignAttribute,
-  DirectionAttribute,
-].reduce((memo, attr) => {
-  memo[attr.keyName] = attr;
-  return memo;
-}, {});
+const ATTRIBUTE_ATTRIBUTORS = [AlignAttribute, DirectionAttribute].reduce(
+  (memo, attr) => {
+    memo[attr.keyName] = attr;
+    return memo;
+  },
+  {},
+);
 
 const STYLE_ATTRIBUTORS = [
   AlignStyle,
@@ -59,11 +59,11 @@
     this.container.setAttribute('contenteditable', true);
     this.container.setAttribute('tabindex', -1);
     this.matchers = [];
-    CLIPBOARD_CONFIG.concat(
-      this.options.matchers,
-    ).forEach(([selector, matcher]) => {
-      this.addMatcher(selector, matcher);
-    });
+    CLIPBOARD_CONFIG.concat(this.options.matchers).forEach(
+      ([selector, matcher]) => {
+        this.addMatcher(selector, matcher);
+      },
+    );
   }
 
   addMatcher(selector, matcher) {
@@ -98,22 +98,16 @@
 
   dangerouslyPasteHTML(index, html, source = Quill.sources.API) {
     if (typeof index === 'string') {
-<<<<<<< HEAD
-      return this.quill.setContents(this.convert(index), html);
-=======
       this.quill.setContents(this.convert(index), html);
       this.quill.setSelection(0, Quill.sources.SILENT);
     } else {
-      let paste = this.convert(html);
-      this.quill.updateContents(new Delta().retain(index).concat(paste), source);
+      const paste = this.convert(html);
+      this.quill.updateContents(
+        new Delta().retain(index).concat(paste),
+        source,
+      );
       this.quill.setSelection(index, Quill.source.SILENT);
->>>>>>> 36b7b458
-    }
-    const paste = this.convert(html);
-    return this.quill.updateContents(
-      new Delta().retain(index).concat(paste),
-      source,
-    );
+    }
   }
 
   onCapturePaste(e) {
@@ -231,10 +225,12 @@
           childrenDelta = elementMatchers.reduce((reducedDelta, matcher) => {
             return matcher(childNode, reducedDelta);
           }, childrenDelta);
-          childrenDelta = (childNode[DOM_KEY] || []
-          ).reduce((reducedDelta, matcher) => {
-            return matcher(childNode, reducedDelta);
-          }, childrenDelta);
+          childrenDelta = (childNode[DOM_KEY] || []).reduce(
+            (reducedDelta, matcher) => {
+              return matcher(childNode, reducedDelta);
+            },
+            childrenDelta,
+          );
         }
         return delta.concat(childrenDelta);
       },
