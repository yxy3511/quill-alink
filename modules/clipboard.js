import extend from 'extend';
import Delta from 'quill-delta';
import Parchment from 'parchment';
import Quill from '../core/quill';
import logger from '../core/logger';
import Module from '../core/module';

import { AlignAttribute, AlignStyle } from '../formats/align';
import { BackgroundStyle } from '../formats/background';
import CodeBlock from '../formats/code';
import { ColorStyle } from '../formats/color';
import { DirectionAttribute, DirectionStyle } from '../formats/direction';
import { FontStyle } from '../formats/font';
import { SizeStyle } from '../formats/size';

const debug = logger('quill:clipboard');

const DOM_KEY = '__ql-matcher';

const CLIPBOARD_CONFIG = [
  [Node.TEXT_NODE, matchText],
  [Node.TEXT_NODE, matchNewline],
  ['br', matchBreak],
  [Node.ELEMENT_NODE, matchNewline],
  [Node.ELEMENT_NODE, matchBlot],
  [Node.ELEMENT_NODE, matchAttributor],
  [Node.ELEMENT_NODE, matchStyles],
  ['li', matchIndent],
  ['b', matchAlias.bind(matchAlias, 'bold')],
  ['i', matchAlias.bind(matchAlias, 'italic')],
  ['style', matchIgnore],
];

const ATTRIBUTE_ATTRIBUTORS = [AlignAttribute, DirectionAttribute].reduce(
  (memo, attr) => {
    memo[attr.keyName] = attr;
    return memo;
  },
  {},
);

const STYLE_ATTRIBUTORS = [
  AlignStyle,
  BackgroundStyle,
  ColorStyle,
  DirectionStyle,
  FontStyle,
  SizeStyle,
].reduce((memo, attr) => {
  memo[attr.keyName] = attr;
  return memo;
}, {});

class Clipboard extends Module {
  constructor(quill, options) {
    super(quill, options);
    this.quill.root.addEventListener('paste', this.onCapturePaste.bind(this));
    this.container = this.quill.addContainer('ql-clipboard');
    this.container.setAttribute('contenteditable', true);
    this.container.setAttribute('tabindex', -1);
    this.matchers = [];
    CLIPBOARD_CONFIG.concat(this.options.matchers).forEach(
      ([selector, matcher]) => {
        this.addMatcher(selector, matcher);
      },
    );
  }

  addMatcher(selector, matcher) {
    this.matchers.push([selector, matcher]);
  }

  convert(html) {
    if (typeof html === 'string') {
      this.container.innerHTML = html.replace(/>\r?\n +</g, '><'); // Remove spaces between tags
      return this.convert();
    }
    const formats = this.quill.getFormat(this.quill.selection.savedRange.index);
    if (formats[CodeBlock.blotName]) {
      const text = this.container.innerText;
      return new Delta().insert(text, {
        [CodeBlock.blotName]: formats[CodeBlock.blotName],
      });
    }
    const [elementMatchers, textMatchers] = this.prepareMatching();
    let delta = traverse(this.container, elementMatchers, textMatchers);
    // Remove trailing newline
    if (
      deltaEndsWith(delta, '\n') &&
      delta.ops[delta.ops.length - 1].attributes == null
    ) {
      delta = delta.compose(new Delta().retain(delta.length() - 1).delete(1));
    }
    debug.log('convert', this.container.innerHTML, delta);
    this.container.innerHTML = '';
    return delta;
  }

  dangerouslyPasteHTML(index, html, source = Quill.sources.API) {
    if (typeof index === 'string') {
      this.quill.setContents(this.convert(index), html);
      this.quill.setSelection(0, Quill.sources.SILENT);
    } else {
<<<<<<< HEAD
      const paste = this.convert(html);
      this.quill.updateContents(
        new Delta().retain(index).concat(paste),
        source,
      );
      this.quill.setSelection(index, Quill.sources.SILENT);
=======
      let paste = this.convert(html);
      this.quill.updateContents(new Delta().retain(index).concat(paste), source);
      this.quill.setSelection(index + paste.length(), Quill.sources.SILENT);
>>>>>>> f83ae571
    }
  }

  onCapturePaste(e) {
    if (e.defaultPrevented || !this.quill.isEnabled()) return;
    const { scrollTop } = this.quill.scrollingContainer;
    const range = this.quill.getSelection();
    this.container.focus();
    this.quill.selection.update(Quill.sources.SILENT);
    setTimeout(() => {
      this.onPaste(e, range);
      this.quill.scrollingContainer.scrollTop = scrollTop;
      this.quill.focus();
      this.container.innerHTML = '';
    }, 1);
  }

  onPaste(e, range) {
    let delta = new Delta().retain(range.index);
    delta = delta.concat(this.convert()).delete(range.length);
    this.quill.updateContents(delta, Quill.sources.USER);
    // range.length contributes to delta.length()
    this.quill.setSelection(
      delta.length() - range.length,
      Quill.sources.SILENT,
    );
  }

  prepareMatching() {
    const elementMatchers = [];
    const textMatchers = [];
    this.matchers.forEach(pair => {
      const [selector, matcher] = pair;
      switch (selector) {
        case Node.TEXT_NODE:
          textMatchers.push(matcher);
          break;
        case Node.ELEMENT_NODE:
          elementMatchers.push(matcher);
          break;
        default:
          [].forEach.call(this.container.querySelectorAll(selector), node => {
            // TODO use weakmap
            node[DOM_KEY] = node[DOM_KEY] || [];
            node[DOM_KEY].push(matcher);
          });
          break;
      }
    });
    return [elementMatchers, textMatchers];
  }
}
Clipboard.DEFAULTS = {
  matchers: [],
  matchVisual: false,
};

function applyFormat(delta, format, value) {
  if (typeof format === 'object') {
    return Object.keys(format).reduce((newDelta, key) => {
      return applyFormat(newDelta, key, format[key]);
    }, delta);
  }
  return delta.reduce((newDelta, op) => {
    if (op.attributes && op.attributes[format]) {
      return newDelta.push(op);
    }
    return newDelta.insert(
      op.insert,
      extend({}, { [format]: value }, op.attributes),
    );
  }, new Delta());
}

function computeStyle(node) {
  if (node.nodeType !== Node.ELEMENT_NODE) return {};
  const key = '__ql-computed-style';
  if (node[key] == null) {
    node[key] = window.getComputedStyle(node);
  }
  return node[key];
}

function deltaEndsWith(delta, text) {
  let endText = '';
  for (
    let i = delta.ops.length - 1;
    i >= 0 && endText.length < text.length;
    --i // eslint-disable-line no-plusplus
  ) {
    const op = delta.ops[i];
    if (typeof op.insert !== 'string') break;
    endText = op.insert + endText;
  }
  return endText.slice(-1 * text.length) === text;
}

function isLine(node) {
  if (node.childNodes.length === 0) return false; // Exclude embed blocks
  const style = computeStyle(node);
  return ['block', 'list-item'].indexOf(style.display) > -1;
}

function traverse(node, elementMatchers, textMatchers) {
  // Post-order
  if (node.nodeType === node.TEXT_NODE) {
    return textMatchers.reduce((delta, matcher) => {
      return matcher(node, delta);
    }, new Delta());
  } else if (node.nodeType === node.ELEMENT_NODE) {
    return [].reduce.call(
      node.childNodes || [],
      (delta, childNode) => {
        let childrenDelta = traverse(childNode, elementMatchers, textMatchers);
        if (childNode.nodeType === node.ELEMENT_NODE) {
          childrenDelta = elementMatchers.reduce((reducedDelta, matcher) => {
            return matcher(childNode, reducedDelta);
          }, childrenDelta);
          childrenDelta = (childNode[DOM_KEY] || []).reduce(
            (reducedDelta, matcher) => {
              return matcher(childNode, reducedDelta);
            },
            childrenDelta,
          );
        }
        return delta.concat(childrenDelta);
      },
      new Delta(),
    );
  }
  return new Delta();
}

function matchAlias(format, node, delta) {
  return applyFormat(delta, format, true);
}

function matchAttributor(node, delta) {
  const attributes = Parchment.Attributor.Attribute.keys(node);
  const classes = Parchment.Attributor.Class.keys(node);
  const styles = Parchment.Attributor.Style.keys(node);
  const formats = {};
  attributes
    .concat(classes)
    .concat(styles)
    .forEach(name => {
      let attr = Parchment.query(name, Parchment.Scope.ATTRIBUTE);
      if (attr != null) {
        formats[attr.attrName] = attr.value(node);
        if (formats[attr.attrName]) return;
      }
      attr = ATTRIBUTE_ATTRIBUTORS[name];
      if (attr != null && (attr.attrName === name || attr.keyName === name)) {
        formats[attr.attrName] = attr.value(node) || undefined;
      }
      attr = STYLE_ATTRIBUTORS[name];
      if (attr != null && (attr.attrName === name || attr.keyName === name)) {
        attr = STYLE_ATTRIBUTORS[name];
        formats[attr.attrName] = attr.value(node) || undefined;
      }
    });
  if (Object.keys(formats).length > 0) {
    return applyFormat(delta, formats);
  }
  return delta;
}

function matchBlot(node, delta) {
  const match = Parchment.query(node);
  if (match == null) return delta;
  if (match.prototype instanceof Parchment.Embed) {
    const embed = {};
    const value = match.value(node);
    if (value != null) {
      embed[match.blotName] = value;
      return new Delta().insert(embed, match.formats(node));
    }
  } else if (typeof match.formats === 'function') {
    return applyFormat(delta, match.blotName, match.formats(node));
  }
  return delta;
}

function matchBreak(node, delta) {
  if (!deltaEndsWith(delta, '\n')) {
    delta.insert('\n');
  }
  return delta;
}

function matchIgnore() {
  return new Delta();
}

function matchIndent(node, delta) {
  const match = Parchment.query(node);
  if (
    match == null ||
    match.blotName !== 'list-item' ||
    !deltaEndsWith(delta, '\n')
  ) {
    return delta;
  }
  let indent = -1;
  let parent = node.parentNode;
  while (!parent.classList.contains('ql-clipboard')) {
    if ((Parchment.query(parent) || {}).blotName === 'list') {
      indent += 1;
    }
    parent = parent.parentNode;
  }
  if (indent <= 0) return delta;
  return delta.compose(
    new Delta().retain(delta.length() - 1).retain(1, { indent }),
  );
}

function matchNewline(node, delta) {
  if (!deltaEndsWith(delta, '\n')) {
    if (
      isLine(node) ||
      (delta.length() > 0 && node.nextSibling && isLine(node.nextSibling))
    ) {
      delta.insert('\n');
    }
  }
  return delta;
}

function matchStyles(node, delta) {
  const formats = {};
  const style = node.style || {};
  if (style.fontStyle && computeStyle(node).fontStyle === 'italic') {
    formats.italic = true;
  }
  if (
    style.fontWeight &&
    (computeStyle(node).fontWeight.startsWith('bold') ||
      parseInt(computeStyle(node).fontWeight, 10) >= 700)
  ) {
    formats.bold = true;
  }
  if (Object.keys(formats).length > 0) {
    delta = applyFormat(delta, formats);
  }
  if (parseFloat(style.textIndent || 0) > 0) {
    // Could be 0.5in
    return new Delta().insert('\t').concat(delta);
  }
  return delta;
}

function matchText(node, delta) {
  let text = node.data;
  // Word represents empty line with <o:p>&nbsp;</o:p>
  if (node.parentNode.tagName === 'O:P') {
    return delta.insert(text.trim());
  }
  if (
    text.trim().length === 0 &&
    node.parentNode.classList.contains('ql-clipboard')
  ) {
    return delta;
  }
  if (!computeStyle(node.parentNode).whiteSpace.startsWith('pre')) {
    const replacer = (collapse, match) => {
      const replaced = match.replace(/[^\u00a0]/g, ''); // \u00a0 is nbsp;
      return replaced.length < 1 && collapse ? ' ' : replaced;
    };
    text = text.replace(/\r\n/g, ' ').replace(/\n/g, ' ');
    text = text.replace(/\s\s+/g, replacer.bind(replacer, true)); // collapse whitespace
    if (
      (node.previousSibling == null && isLine(node.parentNode)) ||
      (node.previousSibling != null && isLine(node.previousSibling))
    ) {
      text = text.replace(/^\s+/, replacer.bind(replacer, false));
    }
    if (
      (node.nextSibling == null && isLine(node.parentNode)) ||
      (node.nextSibling != null && isLine(node.nextSibling))
    ) {
      text = text.replace(/\s+$/, replacer.bind(replacer, false));
    }
  }
  return delta.insert(text);
}

export {
  Clipboard as default,
  matchAttributor,
  matchBlot,
  matchNewline,
  matchText,
};<|MERGE_RESOLUTION|>--- conflicted
+++ resolved
@@ -101,18 +101,12 @@
       this.quill.setContents(this.convert(index), html);
       this.quill.setSelection(0, Quill.sources.SILENT);
     } else {
-<<<<<<< HEAD
       const paste = this.convert(html);
       this.quill.updateContents(
         new Delta().retain(index).concat(paste),
         source,
       );
-      this.quill.setSelection(index, Quill.sources.SILENT);
-=======
-      let paste = this.convert(html);
-      this.quill.updateContents(new Delta().retain(index).concat(paste), source);
       this.quill.setSelection(index + paste.length(), Quill.sources.SILENT);
->>>>>>> f83ae571
     }
   }
 
