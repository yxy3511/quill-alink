---
layout: default
title: Quill - Your powerful, rich text editor
description: Quill is a free, open source WYSIWYG editor built for the modern web. With its modular architecture and expressive API, it is completely customizable to fulfill any need.
bodyClass: 'home'
redirect_from: /latest/
---
<!-- head -->
<link href="//cdnjs.cloudflare.com/ajax/libs/KaTeX/0.5.1/katex.min.css" rel="stylesheet">
<link href="//cdnjs.cloudflare.com/ajax/libs/highlight.js/9.2.0/styles/monokai-sublime.min.css" rel="stylesheet">
<link href="{{ site.cdn }}{{ site.version }}/quill.bubble.css" rel="stylesheet">
<link href="{{ site.cdn }}{{ site.version }}/quill.snow.css" rel="stylesheet">
<!-- head -->

<div id="above-container">
  <div class="container">
    <div id="users-container">
      <h2>
        <button class="prev">
          <span class="arrow">
            <span class="tip"></span>
            <span class="shaft"></span>
          </span>
        </button>
        Switch Examples
        <button class="next">
          <span class="arrow">
            <span class="tip"></span>
            <span class="shaft"></span>
          </span>
        </button>
      </h2>
      <h1>Your powerful, rich text editor.</h1>
      <ul>
        <li>Trusted by:</li>
        <li>
          <a href="https://www.salesforce.com" target="_blank">
            <img src="/assets/images/users/salesforce.png">
          </a>
        </li>
        <li>
          <a href="http://www.voxmedia.com/" target="_blank">
            <img src="/assets/images/users/voxmedia.png">
          </a>
        </li>
        <li>
          <a href="https://www.lever.co/" target="_blank">
            <img src="/assets/images/users/lever.png">
          </a>
        </li>
      </ul>
    </div>

    <div id="laptop-container">
      <div id="camera-container">
        <span class="camera"></span>
        <span class="camera active"></span>
        <span class="camera"></span>
      </div>
      <div id="demo-container">
        <div id="carousel-container">
          <div id="bubble-container">
            <div class="editor"></div>
          </div>
          <div id="snow-container">
            <div class="toolbar">
              <span class="ql-formats">
                <select class="ql-header">
                  <option value="1">Heading</option>
                  <option value="2">Subheading</option>
                  <option selected>Normal</option>
                </select>
                <select class="ql-font">
                  <option selected>Sans Serif</option>
                  <option value="serif">Serif</option>
                  <option value="monospace">Monospace</option>
                </select>
              </span>
              <span class="ql-formats">
                <button class="ql-bold"></button>
                <button class="ql-italic"></button>
                <button class="ql-underline"></button>
              </span>
              <span class="ql-formats">
                <button class="ql-list" value="ordered"></button>
                <button class="ql-list" value="bullet"></button>
                <select class="ql-align">
                  <option selected></option>
                  <option value="center"></option>
                  <option value="right"></option>
                  <option value="justify"></option>
                </select>
              </span>
              <span class="ql-formats">
                <button class="ql-link"></button>
                <button class="ql-image"></button>
                <button class="ql-video"></button>
              </span>
              <span class="ql-formats">
                <button class="ql-formula"></button>
                <button class="ql-code-block"></button>
              </span>
              <span class="ql-formats">
                <button class="ql-clean"></button>
              </span>
            </div>
            <div class="editor">
              <h1 class="ql-align-center">Quill Rich Text Editor</h1>
              <p><br></p>
              <p>Quill is a free, <a href="https://github.com/quilljs/quill/">open source</a> WYSIWYG editor built for the modern web. With its <a href="http://quilljs.com/docs/modules/">modular architecture</a> and expressive <a href="http://quilljs.com/docs/api/">API</a> you can completely customize it to fulfill your needs.</p>
              <p><br></p>
              <iframe class="ql-video ql-align-center" src="https://www.youtube.com/embed/QHH3iSeDBLo?showinfo=0" width="560px" height="238px" allowfullscreen="true" frameborder="0"></iframe>
              <p><br></p>
              <p><br></p>
              <h2 class="ql-align-center">Getting Started is Easy</h2>
              <p><br></p>
              <pre>// &lt;link href="https://cdn.quilljs.com/{{site.version}}/quill.snow.css" rel="stylesheet"&gt;
// &lt;script src="https://cdn.quilljs.com/{{site.version}}/quill.min.js" type="text/javascript"&gt;&lt;/script&gt;

var quill = new Quill('#editor', {
  modules: {
    toolbar: '#toolbar'
  },
  theme: 'snow'
});

// Open your browser's developer console to try out the API!</pre>
              <p><br></p>
              <p><br></p>
              <p class="ql-align-center"><strong>Built with</strong></p>
              <p class="ql-align-center"><span class="ql-formula" data-value="x^2 + (y - \sqrt[3]{x^2})^2 = 1"></span></p>
              <p><br></p>
            </div>
          </div>
          <div id="full-container">
            <div class="editor"></div>
          </div>
        </div>
      </div>
    </div>
  </div>
</div>

<div id="detail-container">
  <div class="container">
    <a class="action" href="/docs/download/">Download Now</a>
    <h1>An API Driven Rich Text Editor</h1>
  </div>
</div>

<div id="features-container">
  <div class="container">
    <div class="row">
      <div class="feature columns">
        <img src="/assets/images/features/developers.svg">
        <div class="details">
          <h2>Built for Developers</h2>
          <span>Granular access to the editor's content, changes and events through a simple API. Works consistently and deterministically with JSON as both input and output.</span>
          <a class="action-link" href="/docs/">View documentation</a>
        </div>
      </div>
      <div class="feature columns">
        <img src="/assets/images/features/cross-platform.svg">
        <div class="details">
          <h2>Cross Platform</h2>
          <span>Supports all modern browsers on desktops, tablets and phones. Experience the same consistent behavior and produced HTML across platforms.</span>
          <a class="action-link" href="//github.com/quilljs/quill/#readme">See the Chart</a>
        </div>
      </div>
    </div>

    <div id="github-wrapper">
      <div id="github-container">
        {% include github.html %}
      </div>
    </div>

    <hr>

    <div class="feature row">
      <div class="columns details">
        <h2>Fits Like a Glove</h2>
        <span>Used in small projects and giant Fortune 500s alike. Start simple with the Quill core then easily customize or add your own extensions later if your product needs grow.</span>
        <a class="action-link" href="/docs/">Learn More</a>
      </div>
      <img class="columns" src="/assets/images/features/scale.svg">
    </div>
  </div>
</div>

<!-- script -->
<script src="//cdnjs.cloudflare.com/ajax/libs/KaTeX/0.6.0/katex.min.js" type="text/javascript"></script>
<script src="//cdnjs.cloudflare.com/ajax/libs/highlight.js/9.3.0/highlight.min.js" type="text/javascript"></script>
<script src="{{ site.cdn }}{{ site.version }}/quill.js" type="text/javascript"></script>
<script type="text/javascript">
<<<<<<< HEAD
$(document).ready(function() {
  // Expose as global so people can easily try out the API
  var quill = window.quill = new Quill('#editor', {
    modules: {
      'formula': true,
      'syntax': true,
      'toolbar': '#toolbar'
    },
    theme: 'snow'
  });
=======
(function() {
  $(document).ready(function() {
    var Font = Quill.import('formats/font');
    Font.whitelist = ['sofia', 'slabo', 'roboto', 'inconsolata', 'ubuntu'];
    Quill.register(Font, true);
>>>>>>> bb2312c3

    var bubbleEditor = new Quill('#bubble-container .editor', {
      bounds: '#bubble-container .editor',
      modules: {
        'formula': true,
        'syntax': true
      },
      theme: 'bubble'
    });

    var snowEditor = new Quill('#snow-container .editor', {
      bounds: '#snow-container .editor',
      modules: {
        'formula': true,
        'syntax': true,
        'toolbar': '#snow-container .toolbar'
      },
      theme: 'snow'
    });

<<<<<<< HEAD
  console.log("Welcome to Quill!\n\nThe editor on this page is available via `quill`. Give the API a try:\n\n\tquill.formatText(11, 4, 'bold', true);\n\nVisit the API documenation page to learn more: http://quilljs.com/docs/api/\n");
});
=======
    var fullEditor = new Quill('#full-container .editor', {
      bounds: '#full-container .editor',
      modules: {
        'formula': true,
        'syntax': true,
        'toolbar': [
          [{ 'font': [] }, { 'size': [] }],
          [ 'bold', 'italic', 'underline', 'strike' ],
          [{ 'color': [] }, { 'background': [] }],
          [{ 'script': 'super' }, { 'script': 'sub' }],
          [{ 'header': '1' }, { 'header': '2' }, 'blockquote', 'code-block' ],
          [{ 'list': 'ordered' }, { 'list': 'bullet'}, { 'indent': '-1' }, { 'indent': '-1' }],
          [ 'direction', { 'align': [] }],
          [ 'link', 'image', 'video', 'formula' ],
          [ 'clean' ]
        ],
      },
      theme: 'snow'
    });

    var editors = [bubbleEditor, snowEditor, fullEditor];
    switchEditor(1, snowEditor, true);
    var initialContent = snowEditor.getContents();
    bubbleEditor.setContents(initialContent);
    fullEditor.setContents(initialContent);

    $('.camera').click(function() {
      var index = $(this).index();
      $('#above-container').addClass('demo-active');
      switchEditor(index, editors[index]);
    });

    $('#above-container .prev').click(function() {
      var index = editors.indexOf(window.quill) - 1;
      switchEditor(index, editors[index]);
    });
    $('#above-container .next').click(function() {
      var index = editors.indexOf(window.quill) + 1;
      switchEditor(index, editors[index]);
    });

    var users = [{
      'Intuit': 'https://www.intuit.com/',
      'LinkedIn': 'https://www.linkedin.com/',
      'Salesforce': 'http://www.salesforce.com/'
    }, {
      'Asana': 'https://asana.com/',
      'Gannett': 'http://www.gannett.com/',
      'Hubspot': 'https://www.hubspot.com/',
      'USA Today': 'http://www.usatoday.com/',
      'Vox Media': 'http://www.voxmedia.com/'
    }, {
      'Buffer': 'https://buffer.com/',
      'Front': 'https://frontapp.com/',
      'Lever': 'https://www.lever.co/',
      'Reedsy': 'https://reedsy.com/'
    }];
    // Show users randomly
    $('#users-container a').each(function(i, link) {
      var bucket = users[i];
      var keys = Object.keys(bucket);
      var name = keys[Math.floor(Math.random() * keys.length)];
      $(link).attr({ href: bucket[name], title: name });
      $('img', link).attr({
        src: '/assets/images/users/' + (name.toLowerCase().replace(/\s/g, '')) + '.png',
        alt: name
      });
    });

    $('#demo-container .ql-editor').one('focus', function() {
      $('#above-container').addClass('demo-active');
    });

    console.log("Welcome to Quill!\n\nThe editor on this page is available via `quill`. Give the API a try:\n\n\tquill.formatText(11, 4, 'bold', true);\n\nVisit the API documenation page to learn more: http://quilljs.com/docs/api/\n");

    loadFonts();
    $('#carousel-container').animate({ opacity: 1 }, 500);
  });

  function loadFonts() {
    window.WebFontConfig = {
      google: { families: [ 'Inconsolata::latin', 'Ubuntu+Mono::latin', 'Slabo+27px::latin', 'Roboto+Slab::latin' ] }
    };
    (function() {
      var wf = document.createElement('script');
      wf.src = 'https://ajax.googleapis.com/ajax/libs/webfont/1/webfont.js';
      wf.type = 'text/javascript';
      wf.async = 'true';
      var s = document.getElementsByTagName('script')[0];
      s.parentNode.insertBefore(wf, s);
    })();
  }

  function switchEditor(i, editor, skip) {
    // Expose as global so people can easily try out the API
    window.quill = editor;
    if (!skip) console.info('window.quill is now bound to', editor);

    $('.camera').removeClass('active');
    $('.camera:eq(' + i + ')').addClass('active');

    $('.prev, .next').css('visibility', 'visible');
    if (i === 0) $('.prev').css('visibility', 'hidden');
    if (i === 2) $('.next').css('visibility', 'hidden');

    $('#carousel-container').css('margin-left', (i*-100) + '%');
  }
})();
>>>>>>> bb2312c3
</script>
<!-- script --><|MERGE_RESOLUTION|>--- conflicted
+++ resolved
@@ -193,24 +193,11 @@
 <script src="//cdnjs.cloudflare.com/ajax/libs/highlight.js/9.3.0/highlight.min.js" type="text/javascript"></script>
 <script src="{{ site.cdn }}{{ site.version }}/quill.js" type="text/javascript"></script>
 <script type="text/javascript">
-<<<<<<< HEAD
-$(document).ready(function() {
-  // Expose as global so people can easily try out the API
-  var quill = window.quill = new Quill('#editor', {
-    modules: {
-      'formula': true,
-      'syntax': true,
-      'toolbar': '#toolbar'
-    },
-    theme: 'snow'
-  });
-=======
 (function() {
   $(document).ready(function() {
     var Font = Quill.import('formats/font');
     Font.whitelist = ['sofia', 'slabo', 'roboto', 'inconsolata', 'ubuntu'];
     Quill.register(Font, true);
->>>>>>> bb2312c3
 
     var bubbleEditor = new Quill('#bubble-container .editor', {
       bounds: '#bubble-container .editor',
@@ -231,10 +218,6 @@
       theme: 'snow'
     });
 
-<<<<<<< HEAD
-  console.log("Welcome to Quill!\n\nThe editor on this page is available via `quill`. Give the API a try:\n\n\tquill.formatText(11, 4, 'bold', true);\n\nVisit the API documenation page to learn more: http://quilljs.com/docs/api/\n");
-});
-=======
     var fullEditor = new Quill('#full-container .editor', {
       bounds: '#full-container .editor',
       modules: {
@@ -343,6 +326,5 @@
     $('#carousel-container').css('margin-left', (i*-100) + '%');
   }
 })();
->>>>>>> bb2312c3
 </script>
 <!-- script -->