--- conflicted
+++ resolved
@@ -50,59 +50,7 @@
 <script src="//cdnjs.cloudflare.com/ajax/libs/KaTeX/0.5.1/katex.min.js" type="text/javascript"></script>
 <script src="//cdnjs.cloudflare.com/ajax/libs/highlight.js/9.2.0/highlight.min.js" type="text/javascript"></script>
 <script src="{{ site.cdn }}{{ site.version }}/quill.js" type="text/javascript"></script>
-<<<<<<< HEAD
-<script type="text/javascript"></script>
-=======
 <script type="text/javascript">
-  $(document).ready(function() {
-  // Expose as global so people can easily try out the API
-  var quill = window.quill = new Quill('#editor', {
-    modules: {
-      'formula': true,
-      'syntax': true,
-      'toolbar': '#toolbar'
-    },
-    theme: 'snow'
-  });
-
-  quill.once('selection-change', function(hasFocus) {
-    $('#editor').toggleClass('focus', hasFocus);
-    // Hack for inability to scroll on mobile
-    if (/mobile/i.test(navigator.userAgent)) {
-      $('#editor').css('height', quill.root.scrollHeight + 30)   // 30 for padding
-    }
-  });
-
-  var users = {
-    'Asana': 'https://asana.com/',
-    'Front': 'https://frontapp.com/',
-    'Intuit': 'https://www.intuit.com/',
-    'Lever': 'https://www.lever.co/',
-    'MerchantCircle': 'http://www.merchantcircle.com/',
-    'Reedsy': 'https://reedsy.com/',
-    'RelateIQ': 'https://www.relateiq.com/',
-    'Respondly': 'https://respond.ly/',
-    'Salesforce': 'http://www.salesforce.com/',
-    'ThemeXpert': 'https://www.themexpert.com/',
-    'Vox Media': 'http://www.voxmedia.com/',
-    'Writer': 'https://chrome.google.com/webstore/detail/writer/hlddiopdeghmcmdjjmpdegemnojihpib?hl=en'
-  };
-
-  var keys = Object.keys(users);
-  // Show users randomly
-  $('#users-container a').each(function(i, link) {
-    var index = Math.floor(Math.random() * keys.length);
-    var key = keys[index];
-    keys.splice(index, 1);
-    $(link).attr({ href: users[key], title: key });
-    $('img', link).attr({
-      src: '/assets/images/users/' + (key.toLowerCase().replace(/\s/g, '')) + '.png',
-      alt: key
-    });
-  });
-
   console.log("Welcome to Quill!\n\nThe editor on this page is available via `quill`. Give the API a try:\n\n\tquill.formatText(11, 4, 'bold', true);\n\nVisit the API documenation page to learn more: http://quilljs.com/docs/api/\n");
-  });
 </script>
->>>>>>> 0a1a38a7
 <!-- script -->