--- conflicted
+++ resolved
@@ -8,10 +8,6 @@
   - jekyll-sitemap
   - jekyll-redirect-from
   - jekyll-feed
-<<<<<<< HEAD
-version: 1.0.0-beta.4
-=======
 version: 1.0.0-beta.5
->>>>>>> b5e13214
 cdn: //cdn.quilljs.com/
 github: https://github.com/quilljs/quilljs.github.io/tree/1.0