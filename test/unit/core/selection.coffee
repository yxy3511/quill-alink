fdescribe('Selection', ->
  beforeEach( ->
    @container = jasmine.resetEditor()
  )

  describe('helpers', ->
    beforeEach( ->
      @container.innerHTML = '\
        <div>\
          <p>0123</p>\
          <p><br></p>\
          <p><img src="http://quilljs.com/images/cloud.png"></p>\
          <ul>\
            <li>890</li>\
            <li>234</li>\
          </ul>\
          <p><strong><s>67</s></strong><em>89</em></p>\
        </div>'
      @doc = new Quill.Document(@container.firstChild)
      @selection = new Quill.Selection(@doc, new Quill.Lib.EventEmitter2())
    )

    tests =
      'text node':
        native: ->
          return [@container.querySelector('s').firstChild, 1]
        encoded: ->
          return [@container.querySelector('s').firstChild, 1]
        index: 17
      'between leaves':
        native: ->
          return [@container.querySelector('s').firstChild, 2]
        encoded: ->
          return [@container.querySelector('s').firstChild, 2]
        index: 18
      'break node':
        native: ->
          return [@container.querySelector('br').parentNode, 0]
        encoded: ->
          return [@container.querySelector('br'), 0]
        index: 5
      'before image':
        native: ->
          return [@container.querySelector('img').parentNode, 0]
        encoded: ->
          return [@container.querySelector('img'), 0]
        index: 6
      'after image':
        native: ->
          return [@container.querySelector('img').parentNode, 1]
        encoded: ->
          return [@container.querySelector('img'), 1]
        index: 7
      'bullet':
        native: ->
          return [@container.querySelectorAll('li')[1].firstChild, 1]
        encoded: ->
          return [@container.querySelectorAll('li')[1].firstChild, 1]
        index: 13
      'last node':
        native: ->
          return [@container.querySelector('em').firstChild, 2]
        encoded: ->
          return [@container.querySelector('em').firstChild, 2]
        index: 20

    describe('_decodePosition()', ->
      _.each(tests, (test, name) ->
        it(name, ->
          [node, offset] = test.encoded.call(this)
          [resultNode, resultOffset] = @selection._decodePosition(node, offset)
          [expectedNode, expectedOffset] = test.native.call(this)
          expect(resultNode).toEqual(expectedNode)
          expect(resultOffset).toEqual(expectedOffset)
        )
      )
    )

    describe('_encodePosition()', ->
      _.each(tests, (test, name) ->
        it(name, ->
          [node, offset] = test.native.call(this)
          [resultNode, resultOffset] = @selection._encodePosition(node, offset)
          [expectedNode, expectedOffset] = test.encoded.call(this)
          expect(resultNode).toEqual(expectedNode)
          expect(resultOffset).toEqual(expectedOffset)
        )
      )

      it('empty document', ->
        @container.innerHTML = '<div></div>'
        quill = new Quill(@container.firstChild)
        quill.root.innerHTML = ''
        quill.editor.doc.build()
        [resultNode, resultIndex] = quill.editor.selection._encodePosition(quill.root, 0)
        expect(resultNode).toEqual(quill.root)
        expect(resultIndex).toEqual(0)
      )

      it('end of document', ->
        [resultNode, resultOffset] = @selection._encodePosition(@doc.domNode, 5)
        expect(resultNode).toEqual(@doc.domNode.querySelector('em').firstChild)
        expect(resultOffset).toEqual(2)
      )
    )

    describe('_positionToIndex()', ->
      _.each(tests, (test, name) ->
        it(name, ->
          [node, offset] = test.native.call(this)
          index = @selection._positionToIndex(node, offset)
          expect(index).toEqual(test.index)
        )
      )

      it('empty document', ->
        @container.innerHTML = '<div></div>'
        quill = new Quill(@container.firstChild)
        index = quill.editor.selection._positionToIndex(quill.root, 0)
        expect(index).toEqual(0)
      )
    )

    describe('_indexToPosition()', ->
      _.each(tests, (test, name) ->
        it(name, ->
          [node, offset] = @selection._indexToPosition(test.index)
          [expectedNode, expectedOffset] = test.native.call(this)
          expect(node).toEqual(expectedNode)
          expect(offset).toEqual(expectedOffset)
        )
      )

      it('empty document', ->
        @container.innerHTML = '<div></div>'
        quill = new Quill(@container.firstChild)
        quill.root.innerHTML = ''
        quill.editor.doc.build()
        [node, offset] = quill.editor.selection._indexToPosition(0)
        expect(node).toEqual(quill.root)
        expect(offset).toEqual(0)
      )

      it('multiple consecutive images', ->
        @container.innerHTML = '\
          <div>\
            <p><img src="http://quilljs.com/images/cloud.png"><img src="http://quilljs.com/images/cloud.png"></p>\
          </div>'
        quill = new Quill(@container.firstChild)
        [node, offset] = quill.editor.selection._indexToPosition(1)
        expect(node).toEqual(quill.root.firstChild)
        expect(offset).toEqual(1)
      )
    )

    describe('get/set range', ->
      _.each(tests, (test, name) ->
        it(name, ->
          @selection.setRange(new Quill.Lib.Range(test.index, test.index))
          expect(@selection.checkFocus()).toBe(true)
          range = @selection.getRange()
          expect(range).not.toEqual(null)
          expect(range.start).toEqual(test.index)
          expect(range.end).toEqual(test.index)
        )
      )

      it('entire document', ->
        @selection.setRange(new Quill.Lib.Range(0, 20))
        expect(@selection.checkFocus()).toBe(true)
        range = @selection.getRange()
        expect(range).not.toEqual(null)
        expect(range.start).toEqual(0)
        expect(range.end).toEqual(20)
      )

      it('null range', ->
        @selection.setRange(new Quill.Lib.Range(0, 0))
        expect(@selection.checkFocus()).toBe(true)
        @selection.setRange(null)
        expect(@selection.checkFocus()).toBe(false)
        range = @selection.getRange()
        expect(range).toBe(null)
      )

      it('empty document', ->
        @container.innerHTML = '<div></div>'
        quill = new Quill(@container.firstChild)
        quill.editor.selection.setRange(new Quill.Lib.Range(0, 0))
        expect(quill.editor.selection.checkFocus()).toBe(true)
        range = quill.editor.selection.getRange()
        expect(range).not.toEqual(null)
        expect(range.start).toEqual(0)
        expect(range.end).toEqual(0)
      )

      it('empty line', ->
        @container.innerHTML = '<div><p><br></p></div>'
        quill = new Quill(@container.firstChild)
        quill.editor.selection.setRange(new Quill.Lib.Range(0, 0))
        range = quill.editor.selection.getRange()
        expect(range.start).toEqual(0)
      )
    )
  )

  # TODO No more Normalizer
  xdescribe('preserve', ->
    describe('shiftAfter()', ->
      it('line optimization', ->
        @container.innerHTML = '
          <div>\
            <p><br></p>\
            <p>1234</p>\
          </div>'
        quill = new Quill(@container.firstChild)
        quill.editor.selection.setRange(new Quill.Lib.Range(0, 3))
        quill.editor.insertEmbed(0, 'image', 'http://quilljs.com/images/cloud.png')
        debugger
        quill.editor.formatText(2, 6, { bold: true })
        expect(quill.root).toEqualHTML('\
          <p><img src="http://quilljs.com/images/cloud.png"></p>\
          <p><strong>1234</strong></p>\
        ', true)
        range = quill.editor.selection.getRange()
        expect(range.start).toEqual(1)
        expect(range.end).toEqual(4)
        quill.editor.selection.shiftAfter(0, 0, _.bind(quill.editor.doc.optimizeLines, quill.editor.doc))
        range = quill.editor.selection.getRange()
        expect(range.start).toEqual(1)
        expect(range.end).toEqual(4)
      )
    )

    describe('preserve()', ->
      beforeEach( ->
        @container.innerHTML = '<div></div>'
        @quill = new Quill(@container.firstChild)
        @doc = @quill.editor.doc
        @selection = @quill.editor.selection
      )

      it('wrapInline() text', ->
        @quill.root.innerHTML = 'Test'
        textNode = @quill.root.firstChild
        @selection._setNativeRange(textNode, 0, textNode, 4)
        @selection.preserve(_.bind(@doc.build, @doc))
        range = @selection.getRange()
        expect(range.start).toEqual(0)
        expect(range.end).toEqual(4)
      )

      it('wrapInline() image', ->
        @quill.root.innerHTML = '<img src="http://quilljs.com/images/cloud.png">'
        @selection._setNativeRange(@quill.root, 0, @quill.root, 1)
        @selection.preserve(_.bind(@doc.build, @doc))
        range = @selection.getRange()
        expect(range.start).toEqual(0)
        expect(range.end).toEqual(1)
      )

      it('handleBreaks()', ->
        @quill.root.innerHTML = '<p>01<br>34</p>'
        firstTextNode = @quill.root.firstChild.firstChild
        lastTextNode = @quill.root.firstChild.lastChild
        @selection._setNativeRange(firstTextNode, 1, lastTextNode, 1)
        @selection.preserve(_.bind(@doc.build, @doc))
        range = @selection.getRange()
        expect(range.start).toEqual(1)
        expect(range.end).toEqual(4)
      )

      it('pullBlocks()', ->
        @quill.root.innerHTML = '<div><p>01</p><p>34</p></div>'
        firstTextNode = @quill.root.firstChild.firstChild.firstChild
        lastTextNode = @quill.root.firstChild.lastChild.firstChild
        @selection._setNativeRange(firstTextNode, 1, lastTextNode, 1)
        @selection.preserve(_.bind(@doc.build, @doc))
        range = @selection.getRange()
        expect(range.start).toEqual(1)
        expect(range.end).toEqual(4)
      )

      it('wrapText()', ->
        @quill.root.innerHTML = '<p>0123</p><p>5678</p>'
        firstTextNode = @quill.root.firstChild.firstChild
        lastTextNode = @quill.root.lastChild.firstChild
        @selection._setNativeRange(firstTextNode, 2, lastTextNode, 2)
        @selection.preserve(_.bind(@doc.build, @doc))
        range = @selection.getRange()
        expect(range.start).toEqual(2)
        expect(range.end).toEqual(7)
      )

      it('no range', ->
        @quill.root.innerHTML = '<p>Test</p>'
        textNode = @quill.root.querySelector('p').firstChild
        @selection._setNativeRange(null)
        @selection.preserve(_.bind(@doc.build, @doc))
        range = @selection.getRange()
        expect(range).toBe(null)
      )
    )
  )

  describe('save / restore selection', ->
    it('focus on another input', (done) ->
      @container.innerHTML = '<input type="textbox"><div><p>0123</p></div>'
      @quill = new Quill(@container.lastChild)
      @quill.setSelection(2, 3)
      @container.firstChild.focus()
      _.defer( =>
        expect(@quill.editor.selection.checkFocus()).not.toBeTruthy()
        expect(@quill.getSelection()).not.toBeTruthy()
        savedRange = @quill.editor.selection.getRange(true)
        expect(savedRange).toBeTruthy()
        expect(savedRange.start).toEqual(2)
        expect(savedRange.end).toEqual(3)
        @quill.focus()
        range = @quill.getSelection()
        expect(range).not.toEqual(null)
        expect(range.start).toEqual(2)
        expect(range.end).toEqual(3)
        done()
      )
    )
  )

<<<<<<< HEAD
  xdescribe('getBounds()', ->
    reference = null

    beforeEach( ->
      @quill.editor.root.style.fontFamily = 'monospace'
      # Normally handled by theme
      if dom.isIE(10)
        version = if dom.isIE(9) then '9' else '10'
        dom(@editor.root).addClass('ql-ie-' + version).addClass('ql-editor')
      unless reference?
        @quill.editor.root.innerHTML = '<p><span>0</span></p>'
        reference =
          normal:
            height: @editor.root.firstChild.firstChild.offsetHeight
            width: @editor.root.firstChild.firstChild.offsetWidth
        @quill.editor.root.innerHTML = '<p><span style="font-size: 32px;">0</span></p>'
        reference.large =
          height: @editor.root.firstChild.firstChild.offsetHeight
          width: @editor.root.firstChild.firstChild.offsetWidth
      @quill.editor.root.innerHTML = '<p>01</p><p>34<span style="font-size: 32px;">56</span>78</p>'
    )

    it('empty line', ->
      @quill.editor.root.innerHTML = "<p><br></p>"
      bounds = @editor.getBounds(0)
      expect(bounds.height).toBeApproximately(reference.normal.height, 1)
      expect(bounds.left).toBeApproximately(0, 1)
      expect(bounds.top).toBeApproximately(0, 1)
    )

    it('start of line', ->
      bounds = @quill.editor.getBounds(0)
      expect(bounds.height).toBeApproximately(reference.normal.height, 1)
      expect(bounds.left).toBeApproximately(0, 1)
      expect(bounds.top).toBeApproximately(0, 1)
    )

    it('end of line', ->
      bounds = @quill.editor.getBounds(2)
      expect(bounds.height).toBeApproximately(reference.normal.height, 1)
      expect(bounds.left).toBeApproximately(2*reference.normal.width, 2)
      expect(bounds.top).toBeApproximately(0, 1)
    )

    it('middle of plain text', ->
      bounds = @quill.editor.getBounds(1)
      expect(bounds.height).toBeApproximately(reference.normal.height, 1)
      expect(bounds.left).toBeApproximately(reference.normal.width, 1)
      expect(bounds.top).toBeApproximately(0, 1)
    )

    it('middle of formatted text', ->
      bounds = @quill.editor.getBounds(6)
      expect(bounds.height).toBeApproximately(reference.large.height, 1)
      expect(bounds.left).toBeApproximately(2*reference.normal.width + reference.large.width, 2)
      expect(bounds.top).toBeApproximately(reference.normal.height, 2)
    )

    it('end of plain text start of formatted text', ->
      bounds = @quill.editor.getBounds(5)
      expect(bounds.left).toBeApproximately(2*reference.normal.width, 2)
      # IE takes height of line
      if Quill.Lib.DOM.isIE(11)
        expect(bounds.height).toBeApproximately(reference.large.height, 1)
      else
        expect(bounds.height).toBeApproximately(reference.normal.height, 1)
    )

    it('end of formatted text start of plain text', ->
      bounds = @quill.editor.getBounds(7)
      expect(bounds.height).toBeApproximately(reference.large.height, 1)
      expect(bounds.left).toBeApproximately(2*reference.normal.width + 2*reference.large.width, 3)
    )

    describe('with image', ->
      beforeEach( ->
        @quill.editor.root.innerHTML = '<div><img src="data:image/gif;base64,iVBORw0KGgoAAAANSUhEUgAAACAAAAAgCAYAAABzenr0AAACf0lEQVR42r2XS2gTURSG04K2VReilorEECVKiJk8EYuurIgPEFddKW4El1J3FbRUEOzKKuhKdy4Uql0H0UVxoYIKkoWCrxaKz1qKTayNYv0O3IEhzNzecSYz8HNnJpPz3XPm3HPuxGIRHNlstqdQKBwul8tDpVLpDprg/BV63hJgPB7vAngU0HX0BtCSh76FCs7n89sBjqJZDfS343whFHCxWNyEsZvojwb8jok9YKw77tUDwzF6CtW8wPw2zwQvMN51+f3jf4MzmcwaDIxpPBb4S8Zd6JHHM9UgIa/q4OgqObFDQq+Z4G3fcLJ77TLwBSZ4gueSACaXmeRZv2FfidGHGo9+MO7N5XJbDOBLRKjoN+Eu69Y0Xu80haO3mGzzAz+I/np4Pk3YMwLnesoALv8ZMIYnk8lOTTLNCNyyrK2mcPQerTKeAA8PenhRQ70+4T95Vbv9rvcZF0MNPD/EmNDBmeB3qYDSF7geAb7fb+KdcTMM/CTjBtXVnMAv6BY6ThfcHLjUYvS1i1ejKjJPm+7PomP8rT2UJiPvygVekXbL+X3Ne37BcwfCaDRXmuCT6XR6vWwqDJdaRVZQkAl8cPZxIrKHe9cM4Z9RX5DwF5qMnlcygY+TpN1Bwz/sMPpEst6rEjqTUBpRKAmIscfK6C/G07LuNfCG5AsrY10ocGr6ahsoPZtxzsPjRcYbUglD3VwSxn12b0efXMBfVWdMtGRbLXs4j7o/Ltttrle07CNCdT57xyNldkSWUyqV6ojiI6YN2D17wyi5EIvyIPTnFHyOUG+LFA60X9a50pGo4ZZ8QCjvL0Ud9m675kvzCK2V+qh4F9Ez+Xqhkm2MRXz8AzAAXszjgRshAAAAAElFTkSuQmCC"/></div>'
        reference.image =
          height: @quill.editor.root.firstChild.firstChild.offsetHeight
          width: @quill.editor.root.firstChild.firstChild.offsetWidth
      )

      it('directly before image', ->
        bounds = @quill.editor.getBounds(0)
        expect(bounds.height).toBeApproximately(reference.image.height, 1)
        expect(bounds.left).toBeApproximately(0, 1)
      )

      it('directly after image', ->
        bounds = @quill.editor.getBounds(1)
        expect(bounds.height).toBeApproximately(reference.image.height, 1)
        expect(bounds.left).toBeApproximately(reference.image.width, 1)
      )
=======
  describe('scrollIntoView()', ->
    beforeEach( ->
      @container.innerHTML = '<div><span style="font-size: 36px;">a<br>b<br>c<br>d</span></div>'
      @quill = new Quill(@container.firstChild)
      @editor = @quill.editor
      @selection = @editor.selection
      @height = 80
      @editor.root.parentNode.style.height = @height.toString() + "px"
      @editor.root.parentNode.style.overflow = "auto"
    )

    it('scrolls down when cursor too low', ->
      @selection.setRange(new Quill.Lib.Range(7, 7))
      bounds = @editor.getBounds(7)
      expect(bounds.top).toBeGreaterThan(@height)
      @selection.scrollIntoView()
      bounds = @editor.getBounds(7)
      expect(bounds.top).not.toBeLessThan(0)
      expect(bounds.top + bounds.height).not.toBeGreaterThan(@height)
    )

    it('scrolls up when cursor too high', ->
      @selection.setRange(new Quill.Lib.Range(1, 1))
      @editor.root.parentNode.scrollTop = 100
      bounds = @editor.getBounds(1)
      expect(bounds.top + bounds.height).toBeLessThan(0)
      @selection.scrollIntoView()
      bounds = @editor.getBounds(1)
      expect(bounds.top).not.toBeLessThan(0)
      expect(bounds.top + bounds.height).not.toBeGreaterThan(@height)
    )

    it('does not scroll if cursor in view', ->
      @selection.setRange(new Quill.Lib.Range(1, 1))
      bounds = @editor.getBounds(1)
      expect(bounds.top).not.toBeLessThan(0)
      expect(bounds.top + bounds.height).not.toBeGreaterThan(@height)
      @selection.scrollIntoView()
      newBounds = @editor.getBounds(1)
      expect(bounds.top).toBeApproximately(newBounds.top, 1)
      expect(bounds.height).toBeApproximately(newBounds.height, 1)
      expect(bounds.left).toBeApproximately(newBounds.left, 1)
>>>>>>> f68839e5
    )
  )
)<|MERGE_RESOLUTION|>--- conflicted
+++ resolved
@@ -326,7 +326,6 @@
     )
   )
 
-<<<<<<< HEAD
   xdescribe('getBounds()', ->
     reference = null
 
@@ -420,7 +419,9 @@
         expect(bounds.height).toBeApproximately(reference.image.height, 1)
         expect(bounds.left).toBeApproximately(reference.image.width, 1)
       )
-=======
+    )
+  )
+
   describe('scrollIntoView()', ->
     beforeEach( ->
       @container.innerHTML = '<div><span style="font-size: 36px;">a<br>b<br>c<br>d</span></div>'
@@ -463,7 +464,6 @@
       expect(bounds.top).toBeApproximately(newBounds.top, 1)
       expect(bounds.height).toBeApproximately(newBounds.height, 1)
       expect(bounds.left).toBeApproximately(newBounds.left, 1)
->>>>>>> f68839e5
     )
   )
 )