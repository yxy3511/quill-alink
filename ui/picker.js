import Keyboard from '../modules/keyboard';
import DropdownIcon from '../assets/icons/dropdown.svg';

<<<<<<< HEAD
=======
let optionsCounter = 0;

function toggleAriaAttribute(element, attribute) {
  element.setAttribute(attribute, !(element.getAttribute(attribute) === 'true'));
}

>>>>>>> 96e38e92
class Picker {
  constructor(select) {
    this.select = select;
    this.container = document.createElement('span');
    this.buildPicker();
    this.select.style.display = 'none';
    this.select.parentNode.insertBefore(this.container, this.select);

    this.label.addEventListener('mousedown', () => {
      this.togglePicker();
    });
    this.label.addEventListener('keydown', (event) => {
      switch(event.keyCode) {
        // Allows the "Enter" key to open the picker
        case Keyboard.keys.ENTER:
          this.togglePicker();
          break;

        // Allows the "Escape" key to close the picker
        case Keyboard.keys.ESCAPE:
          this.escape();
          event.preventDefault();
          break;
        default:
      }
    });
    this.select.addEventListener('change', this.update.bind(this));
  }

  togglePicker() {
    this.container.classList.toggle('ql-expanded');
    // Toggle aria-expanded and aria-hidden to make the picker accessible
    toggleAriaAttribute(this.label, 'aria-expanded');
    toggleAriaAttribute(this.options, 'aria-hidden');
  }

  buildItem(option) {
<<<<<<< HEAD
    const item = document.createElement('span');
=======
    let item = document.createElement('span');
    item.tabIndex = '0';
    item.setAttribute('role', 'button');

>>>>>>> 96e38e92
    item.classList.add('ql-picker-item');
    if (option.hasAttribute('value')) {
      item.setAttribute('data-value', option.getAttribute('value'));
    }
    if (option.textContent) {
      item.setAttribute('data-label', option.textContent);
    }
    item.addEventListener('click', () => {
      this.selectItem(item, true);
    });
    item.addEventListener('keydown', (event) => {
      switch(event.keyCode) {
        // Allows the "Enter" key to select an item
        case Keyboard.keys.ENTER:
          this.selectItem(item, true);
          event.preventDefault();
          break;

        // Allows the "Escape" key to close the picker
        case Keyboard.keys.ESCAPE:
          this.escape();
          event.preventDefault();
          break;
        default:
      }
    });

    return item;
  }

  buildLabel() {
    const label = document.createElement('span');
    label.classList.add('ql-picker-label');
    label.innerHTML = DropdownIcon;
    label.tabIndex = '0';
    label.setAttribute('role', 'button');
    label.setAttribute('aria-expanded', 'false');
    this.container.appendChild(label);
    return label;
  }

  buildOptions() {
    const options = document.createElement('span');
    options.classList.add('ql-picker-options');
<<<<<<< HEAD
    [].slice.call(this.select.options).forEach(option => {
      const item = this.buildItem(option);
=======

    // Don't want screen readers to read this until options are visible
    options.setAttribute('aria-hidden', 'true');
    options.tabIndex = '-1';

    // Need a unique id for aria-controls
    options.id = `ql-picker-options-${optionsCounter}`;
    optionsCounter += 1;
    this.label.setAttribute('aria-controls', options.id);

    this.options = options;

    [].slice.call(this.select.options).forEach((option) => {
      let item = this.buildItem(option);
>>>>>>> 96e38e92
      options.appendChild(item);
      if (option.selected === true) {
        this.selectItem(item);
      }
    });
    this.container.appendChild(options);
  }

  buildPicker() {
    [].slice.call(this.select.attributes).forEach(item => {
      this.container.setAttribute(item.name, item.value);
    });
    this.container.classList.add('ql-picker');
    this.label = this.buildLabel();
    this.buildOptions();
  }

  escape() {
    // Close menu and return focus to trigger label
    this.close();
    // Need setTimeout for accessibility to ensure that the browser executes
    // focus on the next process thread and after any DOM content changes
    setTimeout(() => this.label.focus(), 1);
  }

  close() {
    this.container.classList.remove('ql-expanded');
    this.label.setAttribute('aria-expanded', 'false');
    this.options.setAttribute('aria-hidden', 'true');
  }

  selectItem(item, trigger = false) {
    const selected = this.container.querySelector('.ql-selected');
    if (item === selected) return;
    if (selected != null) {
      selected.classList.remove('ql-selected');
    }
    if (item == null) return;
    item.classList.add('ql-selected');
    this.select.selectedIndex = [].indexOf.call(item.parentNode.children, item);
    if (item.hasAttribute('data-value')) {
      this.label.setAttribute('data-value', item.getAttribute('data-value'));
    } else {
      this.label.removeAttribute('data-value');
    }
    if (item.hasAttribute('data-label')) {
      this.label.setAttribute('data-label', item.getAttribute('data-label'));
    } else {
      this.label.removeAttribute('data-label');
    }
    if (trigger) {
      if (typeof Event === 'function') {
        this.select.dispatchEvent(new Event('change'));
      } else if (typeof Event === 'object') {
        // IE11
        const event = document.createEvent('Event');
        event.initEvent('change', true, true);
        this.select.dispatchEvent(event);
      }
      this.close();
    }
  }

  update() {
    let option;
    if (this.select.selectedIndex > -1) {
      const item = this.container.querySelector('.ql-picker-options').children[
        this.select.selectedIndex
      ];
      option = this.select.options[this.select.selectedIndex];
      this.selectItem(item);
    } else {
      this.selectItem(null);
    }
    const isActive =
      option != null &&
      option !== this.select.querySelector('option[selected]');
    this.label.classList.toggle('ql-active', isActive);
  }
}

export default Picker;<|MERGE_RESOLUTION|>--- conflicted
+++ resolved
@@ -1,15 +1,12 @@
 import Keyboard from '../modules/keyboard';
 import DropdownIcon from '../assets/icons/dropdown.svg';
 
-<<<<<<< HEAD
-=======
 let optionsCounter = 0;
 
 function toggleAriaAttribute(element, attribute) {
   element.setAttribute(attribute, !(element.getAttribute(attribute) === 'true'));
 }
 
->>>>>>> 96e38e92
 class Picker {
   constructor(select) {
     this.select = select;
@@ -47,14 +44,9 @@
   }
 
   buildItem(option) {
-<<<<<<< HEAD
     const item = document.createElement('span');
-=======
-    let item = document.createElement('span');
     item.tabIndex = '0';
     item.setAttribute('role', 'button');
-
->>>>>>> 96e38e92
     item.classList.add('ql-picker-item');
     if (option.hasAttribute('value')) {
       item.setAttribute('data-value', option.getAttribute('value'));
@@ -99,10 +91,6 @@
   buildOptions() {
     const options = document.createElement('span');
     options.classList.add('ql-picker-options');
-<<<<<<< HEAD
-    [].slice.call(this.select.options).forEach(option => {
-      const item = this.buildItem(option);
-=======
 
     // Don't want screen readers to read this until options are visible
     options.setAttribute('aria-hidden', 'true');
@@ -116,8 +104,7 @@
     this.options = options;
 
     [].slice.call(this.select.options).forEach((option) => {
-      let item = this.buildItem(option);
->>>>>>> 96e38e92
+      const item = this.buildItem(option);
       options.appendChild(item);
       if (option.selected === true) {
         this.selectItem(item);
