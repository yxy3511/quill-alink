@font-face {
  font-family: 'Sofia Pro';
  src: url('//cdn.quilljs.com/fonts/sofia-pro.eot');
  src: url('//cdn.quilljs.com/fonts/sofia-pro.eot?#iefix') format('embedded-opentype'),
       url('//cdn.quilljs.com/fonts/sofia-pro.woff2') format('woff2'),
       url('//cdn.quilljs.com/fonts/sofia-pro.woff') format('woff'),
       url('//cdn.quilljs.com/fonts/sofia-pro.ttf') format('truetype');
}
@font-face {
  font-family: 'Sofia Pro';
  font-weight: bold;
  src: url('//cdn.quilljs.com/fonts/sofia-pro-bold.eot');
  src: url('//cdn.quilljs.com/fonts/sofia-pro-bold.eot?#iefix') format('embedded-opentype'),
       url('//cdn.quilljs.com/fonts/sofia-pro-bold.woff2') format('woff2'),
       url('//cdn.quilljs.com/fonts/sofia-pro-bold.woff') format('woff'),
       url('//cdn.quilljs.com/fonts/sofia-pro-bold.ttf') format('truetype');
}
@font-face {
  font-family: 'Sailec Light';
  src: url('//cdn.quilljs.com/fonts/sailec-light.eot');
  src: url('//cdn.quilljs.com/fonts/sailec-light.eot?#iefix') format('embedded-opentype'),
       url('//cdn.quilljs.com/fonts/sailec-light.woff2') format('woff2'),
       url('//cdn.quilljs.com/fonts/sailec-light.woff') format('woff'),
       url('//cdn.quilljs.com/fonts/sailec-light.ttf') format('truetype');
}
@font-face {
  font-family: 'Sailec Light';
  font-weight: bold;
  src: url('//cdn.quilljs.com/fonts/sailec-bold.eot');
  src: url('//cdn.quilljs.com/fonts/sailec-bold.eot?#iefix') format('embedded-opentype'),
       url('//cdn.quilljs.com/fonts/sailec-bold.woff2') format('woff2'),
       url('//cdn.quilljs.com/fonts/sailec-bold.woff') format('woff'),
       url('//cdn.quilljs.com/fonts/sailec-bold.ttf') format('truetype');
}

/*** Native ***/

html {
  font-size: 12px;
}

* {
  box-sizing: border-box;
}

body {
  font-family: 'Sailec Light', sans-serif;
}

h1, h2, h3, h4, h5, h6 {
  font-family: 'Sofia Pro', sans-serif;
  font-weight: normal;
}

h1 {
  font-size: 4.2rem;
}

h2 {
  font-size: 3rem;
}

h3 {
  font-size: 2.5rem;
}

h4 {
  font-size: 2rem;
}

hr {
  border-top: 1px solid #d9dce1;
}

li {
  list-style: none;
}

table {
  text-align: left;
}

button {
  background-color: transparent;
  cursor: pointer;
  font-size: 11px;
  outline: none;
  text-align: center;
}

a {
  color: #1d1e30;
  outline: none;
  text-decoration: none;
}
a:hover {
  color: #1d1e30;
}

p {
  font-size: 1.5rem;
}

strong {
  font-weight: bold;
}

pre, code {
  font-family: "Inconsolata", monospace;
}

pre {
  margin-bottom: 2.5rem;
}

code {
  font-size: 1.33rem;
}

pre > code {
  background-color: #002b36;
  display: block;
  border: none;
  box-shadow: 0 0 6px 2px rgba(28, 31, 47, 0.1);
  padding: 2em;
  white-space: pre-wrap;
}

*:not(pre) > code {
  border: none;
  border-radius: 0px;
  padding: 0.2rem 0.5rem;
}

h2 + hr {
  margin-top: 0;
}

/*** Global ***/

.action {
  background-color: #f2d123;
  border: 2px solid transparent;
  display: inline-block;
  font-family: 'Sofia Pro', sans-serif;
  font-size: 1.2rem;
  font-weight: bold;
  letter-spacing: 0.15rem;
  text-transform: uppercase;
  transition: background-color 100ms, border-color 100ms, color 100ms;
}

.logo {
  display: inline-block;
  height: 6.3em;
  vertical-align: middle;
  width: 10.5em;
}

.container {
  max-width: 1200px;
}

.center {
  text-align: center;
}

.github-button {
  background-color: #1d1e30;
  border: 3px solid #1d1e30;
  display: inline-block;
  font-family: 'Sofia Pro', sans-serif;
  font-weight: bold;
  letter-spacing: 0.15rem;
  text-transform: uppercase;
}

.github-action {
  color: #fff;
  display: inline-block;
  float: left;
  font-size: 1.33rem;
  line-height: 32px;
  padding: 10px 22px;
}

.github-action:hover {
  color: #fff;
}

.github-action svg {
  float: left;
  height: 32px;
  margin-right: 12px;
  width: 32px;
}

.github-action path {
  fill: #fff;
}

<<<<<<< HEAD
.github-count {
=======
.home .ql-snow .ql-tooltip.ql-out-bottom {
  visibility: visible;
}

.quill-wrapper {
>>>>>>> 099406cd
  background-color: #fff;
  display: inline-block;
  float: left;
  font-size: 1.75rem;
  line-height: 32px;
  padding: 10px 30px;
}

.github-button.dark-bg {
  background-color: #fff;
  border: 3px solid #fff;
}

.github-button.dark-bg .github-action {
  color: #1d1e30;
}

.github-button.dark-bg .github-action path {
  fill: #1d1e30;
}

.github-button.dark-bg .github-count {
  background-color: #1d1e30;
  color: #fff;
}

.prev,
.next,
.arrow {
  display: inline-block;
  height: 1em;
  line-height: 1em;
}
.prev,
.prev .label,
.prev .arrow {
  float: left;
}
.next,
.next .label,
.next .arrow {
  float: right;
}
.prev .label,
.next .label {
  font-size: 1.25rem;
  display: inline-block;
  height: 2em;
  line-height: 2em;
}
.arrow {
  padding: 0.33em 0.67em;
}
.prev:hover .arrow {
  padding-left: .77em;
  padding-right: .57em;
}
.next:hover .arrow {
  padding-left: .57em;
  padding-right: .77em;
}
.arrow .shaft {
  background-color: #000;
  border-bottom: 3px solid #fff;
  border-top: 3px solid #fff;
  display: inline-block;
  float: left;
  height: 0.33em;
  width: 0.66em;
}
.arrow .tip {
  display: inline-block;
  border-bottom: 0.17em solid transparent;
  border-top: 0.17em solid transparent;
}
.prev .tip {
  float: left;
  border-right: 0.33em solid #000;
}
.next .tip {
  float: right;
  border-left: 0.33em solid #000;
}
.row > hr {
  width: 90%;
}


/*** Header ***/

header {
  background-color: #1d1e30;
  font-family: 'Sofia Pro', sans-serif;
  font-size: 1.25rem;
  padding-bottom: 1.4em;
  padding-top: 1.4em;
  text-align: center;
  text-transform: uppercase;
}
header li {
  margin-bottom: 0;
}
header a {
  color: #fff;
}
header a:hover {
  color: #fff;
}

header .action {
  border-width: 3px;
  color: #1d1e30;
  display: inline;
  padding: 1em;
}
body:not(.home) header .logo {
  width: 10em;
}
body:not(.home) header .logo circle,
body:not(.home) header .logo path {
  fill: #fff;
}

.navbar-drop {
  background-color: #1d1e30;
  bottom: 100%;
  font-size: 2rem;
  letter-spacing: 0.15rem;
  list-style: none;
  padding: 5em 0 1em;
  position: absolute;
  transition: margin-bottom 1s ease-out 0s;
  width: 100%;
  z-index: 10;
}
.navbar-drop .navbar-item {
  height: 3em;
  line-height: 3em;
}
.navbar-drop .navbar-item:last-child {
  height: 6em;
  line-height: 6em;
}
.navbar-drop .navbar-item a {
  color: #fff;
}
.navbar-drop .github-button {
  vertical-align: middle;
}
.navbar-list {
  color: #fff;
  letter-spacing: 0.15rem;
  list-style: none;
  margin-bottom: 0;
  margin-top: 0.67em;
}
.navbar-list li {
  display: inline-block;
  line-height: 7.33rem;
  padding: 0.67em;
}
.navbar-list .navbar-item.active .navbar-link:before {
  transform: scaleX(1);
  visibility: visible;
}
.navbar-list .download-item {
  margin-right: -2.5%;
  position: absolute;
  right: 0;
}
.navbar-list .download-item .action:hover {
  background-color: #1d1e30;
  color: #fff;
}
.navbar-link, .action-link {
  position: relative;
}
.navbar-open, .navbar-close {
  border: none;
  margin-right: 10%;
  padding: 0;
  position: absolute;
  right: 0;
  top: 8em;
}
.navbar-close {
  background-image: url(data:image/svg+xml;utf8;base64,PD94bWwgdmVyc2lvbj0iMS4wIiBlbmNvZGluZz0iaXNvLTg4NTktMSI/Pgo8IS0tIEdlbmVyYXRvcjogQWRvYmUgSWxsdXN0cmF0b3IgMTkuMC4wLCBTVkcgRXhwb3J0IFBsdWctSW4gLiBTVkcgVmVyc2lvbjogNi4wMCBCdWlsZCAwKSAgLS0+CjxzdmcgeG1sbnM9Imh0dHA6Ly93d3cudzMub3JnLzIwMDAvc3ZnIiB4bWxuczp4bGluaz0iaHR0cDovL3d3dy53My5vcmcvMTk5OS94bGluayIgdmVyc2lvbj0iMS4xIiBpZD0iTGF5ZXJfMSIgeD0iMHB4IiB5PSIwcHgiIHZpZXdCb3g9IjAgMCAzNzEuMjMgMzcxLjIzIiBzdHlsZT0iZW5hYmxlLWJhY2tncm91bmQ6bmV3IDAgMCAzNzEuMjMgMzcxLjIzOyIgeG1sOnNwYWNlPSJwcmVzZXJ2ZSIgd2lkdGg9IjI0cHgiIGhlaWdodD0iMjRweCI+Cjxwb2x5Z29uIHBvaW50cz0iMzcxLjIzLDIxLjIxMyAzNTAuMDE4LDAgMTg1LjYxNSwxNjQuNDAyIDIxLjIxMywwIDAsMjEuMjEzIDE2NC40MDIsMTg1LjYxNSAwLDM1MC4wMTggMjEuMjEzLDM3MS4yMyAgIDE4NS42MTUsMjA2LjgyOCAzNTAuMDE4LDM3MS4yMyAzNzEuMjMsMzUwLjAxOCAyMDYuODI4LDE4NS42MTUgIiBmaWxsPSIjRkZGRkZGIi8+CjxnPgo8L2c+CjxnPgo8L2c+CjxnPgo8L2c+CjxnPgo8L2c+CjxnPgo8L2c+CjxnPgo8L2c+CjxnPgo8L2c+CjxnPgo8L2c+CjxnPgo8L2c+CjxnPgo8L2c+CjxnPgo8L2c+CjxnPgo8L2c+CjxnPgo8L2c+CjxnPgo8L2c+CjxnPgo8L2c+Cjwvc3ZnPgo=);
  height: 24px;
  width: 24px;
}
.navbar-open {
  display: none;
}
.navbar-open span {
  background-color: #fff;
  display: block;
  height: 3px;
  margin: 0.53em;
  width: 2.5em;
}


/*** Footer ***/

footer {
  font-size: 1.5rem;
  background-color: #1d1e30;
  color: #fff;
  margin-top: 5.5em;
  padding-bottom: 5.5em;
  padding-top: 7.5em;
  text-align: center;
}

footer h1 {
  font-family: "Sailec Light", sans-serif;
  font-size: 3.75rem;
  letter-spacing: 0.2rem;
  margin-bottom: 1.67em;
  margin-top: 1.67em;
}

footer .actions.row {
  text-align: center;
}

footer .action {
  font-size: 1.5rem;
  height: 4.44em;
  line-height: 6.67rem;
  margin-bottom: 1.4em;
  margin-right: 1.4em;
  vertical-align: middle;
  width: 14.5em;
}

footer .action.documentation {
  background-color: #1d1e30;
  border-color: #f2d123;
  color: #f2d123;
}
footer .action:hover {
  background-color: #fff;
  border-color: transparent;
  color: #1d1e30;
}

footer .logo {
  width: 10em;
}

footer .logo circle,
footer .logo path {
  fill: #fff;
}

footer .users.row {
  background-image: url(/assets/images/footer.png);
  background-position-y: 45px;
  background-repeat: no-repeat;
  color: #494c59;
  height: 120px;
  margin: 4.5em auto 0;
    width: 450px;
}

footer .users.row h3 {
  font-size: 1rem;
  letter-spacing: 0.2rem;
  text-transform: uppercase;
}


/*** Home ***/

body.home header {
  background-color: #f4f5f5;
  color: #1d1e30;
  padding-top: 2.8em;
}
body.home header a {
  color: #1d1e30;
}
body.home header .action {
  background-color: transparent;
  border-color: #1d1e30;
}
body.home .navbar-open span {
  background-color: #1d1e30;
}
body.home .arrow .shaft {
  border-bottom-color: #f4f5f5;
  border-top-color: #f4f5f5;
}

#above-container {
  background-color: #f4f5f5;
  position: relative;
}
#above-container > .container {
  height: 785px;
}

#users-container {
  font-size: 1.25rem;
  left: 0;
  padding-bottom: 0.53em;
  padding-top: 5.53em;
  position: absolute;
  text-align: center;
  top: 0;
  width: 100%;
}
#users-container h1 {
  font-size: 5rem;
  margin-bottom: 0.25em;
}
#users-container h2 {
  display: none;
  font-size: 4rem;
}
#users-container .prev,
#users-container .next {
  font-size: 0.75em;
  border: none;
  height: 1.33em;
}
#users-container ul {
  list-style: none;
  text-transform: uppercase;
}
#users-container li {
  display: inline-block;
  height: 100%;
  line-height: 100%;
  margin: 0 1em;
  vertical-align: middle;
}
#users-container li:first-child {
  font-size: 1.08rem;
}
#users-container li:not(:first-child) {
  width: 10em;
}
#users-container img {
  height: 100px;
}

#laptop-container {
  background-color: #c8ccd2;
  border: 2px solid #000;
  bottom: -200px;
  border-bottom: 0px;
  border-top-left-radius: 60px;
  border-top-right-radius: 60px;
  box-shadow: 0 0 40px 2px rgba(28, 31, 47, 0.1);
  font-size: 1.5rem;
  padding: 0 50px;
  position: absolute;
  width: 100%;
}
#above-container:not(.demo-active) #laptop-container:hover {
  bottom: -190px;
}
#above-container:not(.demo-active) .ql-editor {
  overflow-y: hidden;
}
#camera-container {
  margin: 17px auto;
  text-align: center;
}

#camera-container .camera {
  border: 1px solid #000;
  border-radius: 4px;
  cursor: pointer;
  display: inline-block;
  height: 8px;
  margin: 0 4px;
  width: 8px;
}
#camera-container .camera.active {
  background-color: #000;
}

#demo-container {
  background-color: #fff;
  border: 2px solid #000;
  opacity: .85;
  overflow: hidden;
  width: 100%;
}
#above-container.demo-active #demo-container,
#demo-container:hover {
  opacity: 1;
}
#carousel-container {
  font-size: 1.5rem;
  opacity: 0;
  margin-left: -100%;
  transition: margin 500ms ease-in-out 0s;
  width: 300%;
}
#carousel-container::after {
  clear: both;
  content: "";
  display: table;
}
#demo-container .ql-snow {
  border: none;
}
#bubble-container .ql-editor {
  padding: 10% 10% 0;
}
#snow-container {
  padding: 10px 20px 0;
}
#snow-container .ql-editor {
  padding: 0 17%;
}
#snow-container, #bubble-container, #full-container {
  display: inline-block;
  float: left;
  width: 33.33%;
}
#bubble-container .editor {
  height: 595px;
}
#snow-container .toolbar {
  border: none;
  padding: 4.5% 13%;
}
#snow-container .toolbar {
  padding: 4.5% 13%;
}
#snow-container .editor {
  border: none;
  height: 470px;
}
#full-container .editor {
  height: 530px;
}
#full-container .ql-toolbar {
  border-bottom: 1px solid #ccc;
}
#full-container .ql-editor {
  padding: 5% 8% 0;
}

#above-container.demo-active #users-container {
  transition: top 500ms ease-in-out 0s;
  top: -50px;
}
#above-container.demo-active #users-container h1 {
  display: none;
}
#above-container.demo-active #users-container h2 {
  display: inline-block;
}
#above-container.demo-active #users-container ul {
  transition: opacity 500ms linear 0s;
  opacity: 0;
}
#above-container.demo-active #demo-container .ql-editor {
  overflow-y: auto;
}
#above-container.demo-active #laptop-container {
  transition: bottom 500ms ease-in-out 0s;
  bottom: 0;
}


#detail-container {
  background-color: #fff;
  font-size: 1.5rem;
  margin-top: -5px;
  position: relative;
  text-align: center;
  z-index: 5;
}

#detail-container .action {
  display: inline-block;
  font-size: 1.5rem;
  letter-spacing: 0.25rem;
  margin-bottom: 2em;
  margin-top: 6.89em;
  padding: 1.5em 2.78em;
}
#detail-container .action:hover {
  background-color: #1d1e30;
  color: #fff;
}

#detail-container h1 {
  font-family: "Sailec Light", sans-serif;
  letter-spacing: 0.20rem;
  font-size: 3.33rem;
}

#features-container {
  background-color: #fff;
  padding-bottom: 4.44em;
  padding-top: 5.83em;
  position: relative;
  z-index: 10;
}

#features-container .feature {
  padding: 1.4em 1.4em 5.56em;
}

#features-container #github-wrapper {
  height: 3.33em;
  margin: 0 auto;
  position: relative;
  text-align: center;
  width: 18em;
}
#features-container .feature.columns:last-child {
  border-left: 1px solid #d9dce1;
}
#features-container .feature.row {
  margin-top: 5.56em;
}
.feature.columns, .feature.row .columns {
  width: 48%;
}
.feature.row {
  display: block;
}
.feature .details {
  padding: 1.7em 0 1.8em 3.5em;
}

#features-container #github-container {
  background-color: #fff;
  margin-left: 1.8em;
  margin-top: -1.67em
}

#features-container #github-wrapper + hr {
  margin-top: 0px;
  width: 85%;
}

.feature.columns img {
  margin-left: 1.4em;
  margin-right: 1.4em;
}

.feature .action-link {
  display: inline-block;
  font-family: "Sofia Pro", sans-serif;
  font-size: 1.25rem;
  font-weight: bold;
  letter-spacing: 0.15rem;
  margin-top: 2.5em;
  text-transform: uppercase;
}

.feature .details > h2 {
  font-size: 2.33rem;
  font-weight: bold;
  letter-spacing: 0.4rem;
  margin-bottom: 1.8em;
  text-transform: uppercase;
}

.feature .details > span {
  display: block;
  font-size: 1.33rem;
  letter-spacing: 0.1rem;
  line-height: 200%;
  padding-right: 2em;
}

/*** Home Demo ***/
#demo-container .ql-editor h1,
#demo-container .ql-editor h2,
#demo-container .ql-editor h3,
#demo-container .ql-editor h4,
#demo-container .ql-editor h5,
#demo-container .ql-editor h6,
#demo-container .ql-editor,
#demo-container .ql-toolbar {
  font-family: 'Sailec Light', sans-serif;
}
#demo-container .ql-toolbar .ql-picker-label {
  font-size: 15px;
}
#demo-container .ql-snow .ql-header.ql-picker {
  width: 115px;
}
#demo-container .ql-snow .ql-font.ql-picker {
  width: 132px;
}
#demo-container .ql-snow .ql-font .ql-picker-item[data-value=sofia]::before,
#demo-container .ql-font-sofia {
  font-family: 'Sofia Pro', sans-serif;
}
#demo-container .ql-snow .ql-font .ql-picker-item[data-value=slabo]::before,
#demo-container .ql-font-slabo {
  font-family: 'Slabo 13px', sans-serif;
}
#demo-container .ql-snow .ql-font .ql-picker-item[data-value=roboto]::before,
#demo-container .ql-font-roboto {
  font-family: 'Roboto Slab', serif;
}
#demo-container .ql-snow .ql-font .ql-picker-item[data-value=inconsolata]::before,
#demo-container .ql-font-inconsolata {
  font-family: 'Inconsolata', monospace;
}
#demo-container .ql-snow .ql-font .ql-picker-item[data-value=ubuntu]::before,
#demo-container .ql-font-ubuntu {
  font-family: 'Ubuntu Mono', monospace;
}

/*** Docs ***/

body:not(.home) .feature.row {
  margin-top: 2.78em;
}

body:not(.home) .feature h2 {
  margin-bottom: 1.5em;
}

body:not(.home) .feature .github-button {
  margin-top: 1.78em;
}
body:not(.home) .navbar-list .download-item .action:hover {
  background-color: #fff;
  border-color: #fff;
  color: #1d1e30;
}
body:not(.home) .navbar-link:before {
  background-color: #fff;
}

.edit-link {
  display: inline-block;
  float: right;
  font-family: "Sofia Pro", sans-serif;
  font-size: 1.08rem;
  font-weight: bold;
  height: 2.5em;
  letter-spacing: 0.1rem;
  line-height: 2.5em;
  text-decoration: underline;
  text-transform: uppercase;
}
.edit-link svg {
  float: right;
  height: 2.5em;
  margin-left: 1em;
  width: 2.5em;
}

#content-container .standalone-link {
  float: right;
  font-size: 1.3rem;
  margin-top: 0.5em;
  text-decoration: none;
}

#sidebar-container {
  font-family: "Sofia Pro", sans-serif;
  font-size: 1.2rem;
  margin-top: 11em;
  text-transform: uppercase;
}

#sidebar-container ul {
  list-style: none;
}
#sidebar-container li {
  margin-bottom: 0.3em;
}
#sidebar-container > ul {
  list-style: none;
}
#sidebar-container > ul ul {
  margin: 0.5em 0 0.5em 4.2em;
}
#sidebar-container .sidebar-button {
  border: none;
  display: none;
  font-size: 1.2rem;
  text-transform: uppercase;
}
#sidebar-container .sidebar-button::after {
  content: '\25bc';
  margin-left: 1em;
}
#sidebar-container.active .sidebar-button::after {
  content: '\25b2';
}

#docs-container {
  margin-bottom: 5em;
  margin-top: 2.5em;
}
#docs-container .anchor {
  background-image: url(data:image/svg+xml;utf8;base64,PD94bWwgdmVyc2lvbj0iMS4wIiBlbmNvZGluZz0iaXNvLTg4NTktMSI/Pgo8IS0tIEdlbmVyYXRvcjogQWRvYmUgSWxsdXN0cmF0b3IgMTkuMS4wLCBTVkcgRXhwb3J0IFBsdWctSW4gLiBTVkcgVmVyc2lvbjogNi4wMCBCdWlsZCAwKSAgLS0+CjxzdmcgeG1sbnM9Imh0dHA6Ly93d3cudzMub3JnLzIwMDAvc3ZnIiB4bWxuczp4bGluaz0iaHR0cDovL3d3dy53My5vcmcvMTk5OS94bGluayIgdmVyc2lvbj0iMS4xIiBpZD0iQ2FwYV8xIiB4PSIwcHgiIHk9IjBweCIgdmlld0JveD0iMCAwIDQ4Mi44IDQ4Mi44IiBzdHlsZT0iZW5hYmxlLWJhY2tncm91bmQ6bmV3IDAgMCA0ODIuOCA0ODIuODsiIHhtbDpzcGFjZT0icHJlc2VydmUiIHdpZHRoPSIxNnB4IiBoZWlnaHQ9IjE2cHgiPgo8Zz4KCTxnPgoJCTxwYXRoIGQ9Ik0yNTUuMiwyMDkuM2MtNS4zLDUuMy01LjMsMTMuOCwwLDE5LjFjMjEuOSwyMS45LDIxLjksNTcuNSwwLDc5LjRsLTExNSwxMTVjLTIxLjksMjEuOS01Ny41LDIxLjktNzkuNCwwbC0xNy4zLTE3LjMgICAgYy0yMS45LTIxLjktMjEuOS01Ny41LDAtNzkuNGwxMTUtMTE1YzUuMy01LjMsNS4zLTEzLjgsMC0xOS4xcy0xMy44LTUuMy0xOS4xLDBsLTExNSwxMTVDOC43LDMyMi43LDAsMzQzLjYsMCwzNjUuOCAgICBjMCwyMi4yLDguNiw0My4xLDI0LjQsNTguOGwxNy4zLDE3LjNjMTYuMiwxNi4yLDM3LjUsMjQuMyw1OC44LDI0LjNzNDIuNi04LjEsNTguOC0yNC4zbDExNS0xMTVjMzIuNC0zMi40LDMyLjQtODUuMiwwLTExNy42ICAgIEMyNjkuMSwyMDQsMjYwLjUsMjA0LDI1NS4yLDIwOS4zeiIgZmlsbD0iIzAwMDAwMCIvPgoJCTxwYXRoIGQ9Ik00NTguNSw1OC4ybC0xNy4zLTE3LjNjLTMyLjQtMzIuNC04NS4yLTMyLjQtMTE3LjYsMGwtMTE1LDExNWMtMzIuNCwzMi40LTMyLjQsODUuMiwwLDExNy42YzUuMyw1LjMsMTMuOCw1LjMsMTkuMSwwICAgIHM1LjMtMTMuOCwwLTE5LjFjLTIxLjktMjEuOS0yMS45LTU3LjUsMC03OS40bDExNS0xMTVjMjEuOS0yMS45LDU3LjUtMjEuOSw3OS40LDBsMTcuMywxNy4zYzIxLjksMjEuOSwyMS45LDU3LjUsMCw3OS40bC0xMTUsMTE1ICAgIGMtNS4zLDUuMy01LjMsMTMuOCwwLDE5LjFjMi42LDIuNiw2LjEsNCw5LjUsNHM2LjktMS4zLDkuNS00bDExNS0xMTVjMTUuNy0xNS43LDI0LjQtMzYuNiwyNC40LTU4LjggICAgQzQ4Mi44LDk0LjgsNDc0LjIsNzMuOSw0NTguNSw1OC4yeiIgZmlsbD0iIzAwMDAwMCIvPgoJPC9nPgo8L2c+CjxnPgo8L2c+CjxnPgo8L2c+CjxnPgo8L2c+CjxnPgo8L2c+CjxnPgo8L2c+CjxnPgo8L2c+CjxnPgo8L2c+CjxnPgo8L2c+CjxnPgo8L2c+CjxnPgo8L2c+CjxnPgo8L2c+CjxnPgo8L2c+CjxnPgo8L2c+CjxnPgo8L2c+CjxnPgo8L2c+Cjwvc3ZnPgo=);
  background-position: center;
  background-repeat: no-repeat;
  content: ' ';
  display: none;
  float: left;
  height: 1em;
  margin-left: -24px;
  vertical-align: middle;
  width: 16px;
}
#docs-container h1,
#docs-container h2,
#docs-container h3,
#docs-container h4 {
  margin-left: -24px;
  padding-left: 24px;
}
#docs-container h1:first-of-type {
  margin-top: 0;
}
#docs-container hr {
  margin-left: -2%;
  width: 104%;
}
#docs-container li {
  list-style: disc inside;
}
#docs-container .breadcrumb {
  font-size: 1.25rem;
}
#docs-container .breadcrumb span:first-child {
  font-weight: bold;
}
#docs-container .table-of-contents li {
  list-style: none;
  margin-bottom: 0.5em;
}

#content-container {
  margin-bottom: 6.67em;
  max-width: 800px;
}
#content-container a {
  color: #25408f;
  text-decoration: underline;
}
#content-container h1,
#content-container h2,
#content-container h3,
#content-container h4,
#content-container h5,
#content-container h6 {
  margin-top: 2em;
}
#toolbar-toolbar {
  margin-bottom: 2em;
}
#toolbar-editor {
  display: none;
}

#content-container .ql-editor p {
  font-size: 1em;
}

#pagination-container {
  font-size: 2.5rem;
  max-width: 800px;
}
#pagination-container .prev:after {
  content: "Previous";
}
#pagination-container .next:before {
  content: "Next";
}
#pagination-container .next:before,
#pagination-container .prev:after {
  font-family: "Sofia Pro", sans-serif;
}


/*** Playground ***/

#playground-container {
  margin-bottom: 5.5em;
  margin-top: 5.5em;
}
#playground-container .codepen {
  height: 500px;
}


/*** Blog Container ***/

#blog-container {
  margin-top: 5.5em;
  max-width: 800px;
}
#blog-container .post-meta {
  margin-bottom: 2.78em;
  text-align: center;
}
#blog-container .post-meta,
#blog-container .post-meta a {
  color: #939598;
}
#blog-container h1 {
  font-size: 3.5rem;
  margin-bottom: 0;
  text-align: center;
}
#blog-container .post-item hr {
  margin-bottom: 5.5em;
  margin-top: 2.78em;
}
#blog-container p a {
  text-decoration: underline;
}
#blog-container .more-link {
  display: inline-block;
  font-weight: bold;
  margin-top: 2.78em;
}


/*** Responsive Rules ***/

@media (max-width: 1023px) {
  .navbar-open {
    display: inline-block;
  }
  .navbar-drop.active {
    margin-bottom: -25em;
    transition: margin-bottom 1s ease-out 0s;
  }
  .navbar-list .navbar-item, .navbar-list .download-item {
    display: none;
  }
  #users-container h1 {
    font-size: 4rem;
  }
  #laptop-container {
    padding: 0px 22px;
  }
  #snow-container .toolbar {
    padding: 2.25%;
  }
  #snow-container .ql-editor {
    padding: 0 10%;
  }
  #bubble-container .editor {
    height: 610px;
  }
  #snow-container .editor {
    height: 515px;
  }
  #full-container .editor {
    height: 540px;
  }
  .feature .details {
    padding: 1em;
  }
  .feature .details > span {
    line-height: 1.6;
    padding-right: 0;
  }
}

@media (max-width: 767px) {
  html {
    font-size: 10px;
  }
  body.home header {
    padding-top: 1em;
  }
  .navbar-open, .navbar-close {
    top: 4.5em;
  }
  .logo {
    height: 5.3em;
    width: 8.5em;
  }
  #above-container {
    padding-top: 0;
  }
  #above-container > .container {
    height: 545px;
  }
  #above-container.demo-active #users-container {
    top: -25px;
  }
  #users-container {
    padding-top: 2em;
  }
  #users-container .prev,
  #users-container .next {
    display: none;
  }
  #users-container h1 {
    font-size: 2em;
    margin-bottom: 0.5em;
    padding: 0 1.2em;
  }
  #users-container h2 {
    font-size: 3rem;
  }
  #users-container li:not(:first-child) {
    width: 6em;
  }
  #users-container ul {
    margin-bottom: 0;
  }
  #users-container ul li:first-child {
    display: block;
  }
  #users-container img {
    height: 55px;
  }
  #demo-container {
    padding-left: 0;
    padding-right: 0;
  }
  #demo-container .ql-editor {
    font-size: 1rem;
    padding: 10px;
  }
  #demo-container .ql-editor {
    font-size: 1rem;
    padding: 20px;
  }
  #bubble-container .editor {
    height: 430px;
  }
  #snow-container .editor {
    height: 385px;
  }
  #full-container .editor {
    height: 315px;
  }
  #snow-container .toolbar .ql-font,
  #snow-container .toolbar .ql-formats {
    display: none;
  }
  #snow-container .toolbar .ql-formats:first-child,
  #snow-container .toolbar .ql-formats:first-child + .ql-formats {
    display: inline-block;
  }

  #above-container:not(.demo-active) #laptop-container:hover {
    bottom: -130px;
  }
  #laptop-container {
    bottom: -135px;
  }
  #detail-container .action {
    margin-top: 3em;
  }
  #detail-container h1 {
    font-size: 1.5em;
    padding: 0 1em;
  }
  #features-container {
    margin-bottom: 6em;
    padding-top: 0;
  }
  #features-container hr {
    display: none;
  }
  #features-container .feature {
    padding: 1em;
  }
  #features-container .feature.columns:last-child {
    border-left: none;
  }
  #features-container #github-wrapper {
    bottom: -7em;
    position: absolute;
    width: 23em;
    left: 50%;
    margin-left: -11.5em;
  }
  #features-container .feature.row {
    margin-top: 0;
  }
  .feature .details > h2 {
    font-size: 1em;
    margin-bottom: 0.75em;
  }
  .feature .action-link {
    margin-top: 1em;
  }
  .feature.columns, .feature.row .columns {
    width: 100%;
  }
  .feature.row {
    display: flex;
    flex-direction: column-reverse;
  }
  footer {
    font-size: 1rem;
    padding-top: 5em;
  }
  footer h1 {
    font-size: 2.5rem;
    padding: 0 1.3em;
  }
  footer .users.row {
    margin-top: 2.5em;
    width: 270px;
  }
}
@media (max-width: 550px) {
  #docs-wrapper {
    position: inherit;
  }
  #docs-container {
    margin-top: 7em;
  }
  #sidebar-container {
    background-color: #fff;
    left: 0;
    margin-top: 0;
    max-height: 8em;
    overflow: hidden;
    padding: 4em 9em 0;
    position: absolute;
    right: 0;
    transition: max-height 800ms ease-in-out 0s, background-color 500ms linear 0s;
  }
  #sidebar-container.active {
    background-color: #ececec;
    max-height: 100em;
  }
  #sidebar-container .sidebar-button {
    display: block;
    padding: 0;
  }
  #sidebar-container .sidebar-list {
    font-size: 2rem;
    margin-bottom: 2.5em;
    margin-top: 2.5em;
  }
  #sidebar-container .sidebar-list ul {
    display: none;
  }
}
@media (max-width: 400px) {
  #laptop-container {
    width: 90%;
  }
}

@media (min-width: 550px) {
  #sidebar-container > ul > li > a {
    padding-left: 1.4em;
    padding-top: 2px;
  }
  #sidebar-container li.active > a {
    color: #1d1e30;
  }
  #sidebar-container a {
    color: #9a9dae;
    display: block;
  }
  #sidebar-container a:hover {
    color: #1d1e30;
  }
  #sidebar-container > ul > li.active > a {
    border-left: 3px solid #1d1e30;
    padding-left: 1.15em;
  }
}
@media (min-width: 768px) {
  .container {
    width: 90%;
  }
  .navbar-list .navbar-link:before, .action-link:before {
    background-color: #000;
    bottom: -18px;
    content: "";
    height: 3px;
    left: 0;
    position: absolute;
    transform: scaleX(0);
    transition: all 0.3s ease-in-out 0s;
    visibility: hidden;
    width: 100%;
  }
  .navbar-list .navbar-link:hover:before, .action-link:hover:before {
    transform: scaleX(1);
    visibility: visible;
  }
  #docs-container h1:hover .anchor,
  #docs-container h2:hover .anchor,
  #docs-container h3:hover .anchor,
  #docs-container h4:hover .anchor {
    display: inline-block;
  }
}
@media (min-width: 1024px) {

}

@media (min-width: 1200px) {
  header .action {
    padding: 16px 26px;
  }
  .navbar-list li {
    margin-right: 2.5%;
  }
}<|MERGE_RESOLUTION|>--- conflicted
+++ resolved
@@ -199,15 +199,7 @@
   fill: #fff;
 }
 
-<<<<<<< HEAD
 .github-count {
-=======
-.home .ql-snow .ql-tooltip.ql-out-bottom {
-  visibility: visible;
-}
-
-.quill-wrapper {
->>>>>>> 099406cd
   background-color: #fff;
   display: inline-block;
   float: left;
@@ -501,6 +493,10 @@
 body.home .arrow .shaft {
   border-bottom-color: #f4f5f5;
   border-top-color: #f4f5f5;
+}
+
+a.home .ql-snow .ql-tooltip.ql-out-bottom {
+  visibility: visible;
 }
 
 #above-container {
