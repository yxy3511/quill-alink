--- conflicted
+++ resolved
@@ -14,13 +14,8 @@
     <meta name="twitter:image" content="http://quilljs.com/assets/images/cloud-large.png">
     <meta property="og:type" content="website">
     <meta property="og:url" content="http://quilljs.com{{ page.url }}">
-<<<<<<< HEAD
     <meta property="og:image" content="http://quilljs.com/assets/images/cloud-large.png">
-    <link rel="icon" type="image/png" href="/assets/images/favicon.png?v=2">
-=======
-    <meta property="og:image" content="http://quilljs.com/images/cloud-large.png">
-    <link rel="icon" type="image/png" href="/images/favicon.png">
->>>>>>> d89995f4
+    <link rel="icon" type="image/png" href="/assets/images/favicon.png">
     <link rel="stylesheet" href="//netdna.bootstrapcdn.com/bootstrap/3.3.4/css/bootstrap.min.css">
     <link rel="stylesheet" href="/assets/css/syntax.css">
     <link rel="stylesheet" href="/assets/css/styles.css">
