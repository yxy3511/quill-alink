--- conflicted
+++ resolved
@@ -72,34 +72,21 @@
     this.clipboard = this.theme.addModule('clipboard');
     this.history = this.theme.addModule('history');
     this.theme.init();
-<<<<<<< HEAD
     let contents = this.clipboard.convert(`<div class='ql-editor' style="white-space: normal;">${html}<p><br></p></div>`);
     this.setContents(contents);
-=======
-    if (options.placeholder) {
-      this.root.dataset.placeholder = options.placeholder;
-    }
     this.emitter.on(Emitter.events.EDITOR_CHANGE, (type) => {
       if (type === Emitter.events.TEXT_CHANGE) {
         this.root.classList.toggle('ql-blank', this.editor.isBlank());
       }
     });
     this.pasteHTML(`<div class='ql-editor' style="white-space: normal;">${html}<p><br></p></div>`);
->>>>>>> 190d0b11
     this.history.clear();
     if (this.options.readOnly) {
       this.disable();
     }
-<<<<<<< HEAD
     if (this.options.placeholder) {
       this.root.setAttribute('data-placeholder', this.options.placeholder);
     }
-    this.root.classList.toggle('ql-blank', this.editor.isBlank());
-    this.emitter.on(Emitter.events.TEXT_CHANGE, (delta) => {
-      this.root.classList.toggle('ql-blank', this.editor.isBlank());
-    });
-=======
->>>>>>> 190d0b11
   }
 
   addContainer(container, refNode = null) {
