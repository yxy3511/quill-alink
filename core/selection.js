import Parchment from 'parchment';
import clone from 'clone';
import equal from 'deep-equal';
import Emitter from './emitter';
import logger from './logger';

let debug = logger('quill:selection');


class Range {
  constructor(index, length = 0) {
    this.index = index;
    this.length = length;
  }
}


class Selection {
  constructor(scroll, emitter) {
    this.emitter = emitter;
    this.scroll = scroll;
    this.composing = false;
    this.mouseDown = false;
    this.root = this.scroll.domNode;
    this.cursor = Parchment.create('cursor', this);
    // savedRange is last non-null range
    this.lastRange = this.savedRange = new Range(0, 0);
    this.handleComposition();
    this.handleDragging();
    this.emitter.listenDOM('selectionchange', document, () => {
      if (!this.mouseDown) {
        setTimeout(this.update.bind(this, Emitter.sources.USER), 1);
      }
    });
    this.emitter.on(Emitter.events.EDITOR_CHANGE, (type, delta) => {
      if (type === Emitter.events.TEXT_CHANGE && delta.length() > 0) {
        this.update(Emitter.sources.SILENT);
      }
    });
    this.emitter.on(Emitter.events.SCROLL_BEFORE_UPDATE, () => {
      if (!this.hasFocus()) return;
      let native = this.getNativeRange();
      if (native == null) return;
      if (native.start.node === this.cursor.textNode) return;  // cursor.restore() will handle
      // TODO unclear if this has negative side effects
      this.emitter.once(Emitter.events.SCROLL_UPDATE, () => {
        try {
          this.setNativeRange(native.start.node, native.start.offset, native.end.node, native.end.offset);
        } catch (ignored) {}
      });
    });
    this.emitter.on(Emitter.events.SCROLL_OPTIMIZE, (mutations, context) => {
      if (context.range) {
        const { startNode, startOffset, endNode, endOffset } = context.range;
        this.setNativeRange(startNode, startOffset, endNode, endOffset);
      }
    });
    this.update(Emitter.sources.SILENT);
  }

  handleComposition() {
    this.root.addEventListener('compositionstart', () => {
      this.composing = true;
    });
    this.root.addEventListener('compositionend', () => {
      this.composing = false;
      if (this.cursor.parent) {
        const range = this.cursor.restore();
        if (!range) return;
        setTimeout(() => {
          this.setNativeRange(range.startNode, range.startOffset, range.endNode, range.endOffset);
        }, 1);
      }
    });
  }

  handleDragging() {
    this.emitter.listenDOM('mousedown', document.body, () => {
      this.mouseDown = true;
    });
    this.emitter.listenDOM('mouseup', document.body, () => {
      this.mouseDown = false;
      this.update(Emitter.sources.USER);
    });
  }

<<<<<<< HEAD
  handleEmbedSelection() {
    const selectEmbed = (node) => {
      const blot = Parchment.find(node, true);
      if (blot instanceof Parchment.Embed && !blot.domNode.classList.contains('ql-embed-selected')) {
        const range = new Range(blot.offset(scroll), blot.length());
        this.setRange(range, Emitter.sources.USER);
        blot.domNode.classList.add('ql-embed-selected');
      }
    };
    const interval = setInterval(() => {
      if (this.root.parentNode == null) {
        clearInterval(interval);
      } else if (!this.mouseDown &&
                 document.activeElement.tagName === 'IFRAME' &&
                 contains(this.root, document.activeElement)) {
        selectEmbed(document.activeElement);
      }
    }, 100);
    this.emitter.on(Emitter.events.SELECTION_CHANGE, () => {
      const selectedNode = document.querySelector('.ql-embed-selected');
      if (selectedNode) {
        selectedNode.classList.remove('ql-embed-selected');
      }
    });
    this.root.addEventListener('click', (e) => {
      selectEmbed(e.target);
    });
  }

=======
>>>>>>> 6528f2a3
  focus() {
    if (this.hasFocus()) return;
    this.root.focus();
    this.setRange(this.savedRange);
  }

  format(format, value) {
    if (this.scroll.whitelist != null && !this.scroll.whitelist[format]) return;
    this.scroll.update();
    let nativeRange = this.getNativeRange();
    if (nativeRange == null || !nativeRange.native.collapsed || Parchment.query(format, Parchment.Scope.BLOCK)) return;
    if (nativeRange.start.node !== this.cursor.textNode) {
      let blot = Parchment.find(nativeRange.start.node, false);
      if (blot == null) return;
      // TODO Give blot ability to not split
      if (blot instanceof Parchment.Leaf) {
        let after = blot.split(nativeRange.start.offset);
        blot.parent.insertBefore(this.cursor, after);
      } else {
        blot.insertBefore(this.cursor, nativeRange.start.node);  // Should never happen
      }
      this.cursor.attach();
    }
    this.cursor.format(format, value);
    this.scroll.optimize();
    this.setNativeRange(this.cursor.textNode, this.cursor.textNode.data.length);
    this.update();
  }

  getBounds(index, length = 0) {
    let scrollLength = this.scroll.length();
    index = Math.min(index, scrollLength - 1);
    length = Math.min(index + length, scrollLength - 1) - index;
    let node, [leaf, offset] = this.scroll.leaf(index);
    if (leaf == null) return null;
    [node, offset] = leaf.position(offset, true);
    let range = document.createRange();
    if (length > 0) {
      range.setStart(node, offset);
      [leaf, offset] = this.scroll.leaf(index + length);
      if (leaf == null) return null;
      [node, offset] = leaf.position(offset, true);
      range.setEnd(node, offset);
      return range.getBoundingClientRect();
    } else {
      let side = 'left';
      let rect;
      if (node instanceof Text) {
        if (offset < node.data.length) {
          range.setStart(node, offset);
          range.setEnd(node, offset + 1);
        } else {
          range.setStart(node, offset - 1);
          range.setEnd(node, offset);
          side = 'right';
        }
        rect = range.getBoundingClientRect();
      } else {
        rect = leaf.domNode.getBoundingClientRect();
        if (offset > 0) side = 'right';
      }
      return {
        bottom: rect.top + rect.height,
        height: rect.height,
        left: rect[side],
        right: rect[side],
        top: rect.top,
        width: 0
      };
    }
  }

  getNativeRange() {
    let selection = document.getSelection();
    if (selection == null || selection.rangeCount <= 0) return null;
    let nativeRange = selection.getRangeAt(0);
    if (nativeRange == null) return null;
    let range = this.normalizeNative(nativeRange);
    debug.info('getNativeRange', range);
    return range;
  }

  getRange() {
    let normalized = this.getNativeRange();
    if (normalized == null) return [null, null];
    let range = this.normalizedToRange(normalized);
    return [range, normalized];
  }

  hasFocus() {
    return document.activeElement === this.root;
  }

  normalizedToRange(range) {
    let positions = [[range.start.node, range.start.offset]];
    if (!range.native.collapsed) {
      positions.push([range.end.node, range.end.offset]);
    }
    let indexes = positions.map((position) => {
      let [node, offset] = position;
      let blot = Parchment.find(node, true);
      let index = blot.offset(this.scroll);
      if (offset === 0) {
        return index;
      } else if (blot instanceof Parchment.Container) {
        return index + blot.length();
      } else {
        return index + blot.index(node, offset);
      }
    });
    let end = Math.min(Math.max(...indexes), this.scroll.length() - 1);
    let start = Math.min(end, ...indexes);
    return new Range(start, end-start);
  }

  normalizeNative(nativeRange) {
    if (!contains(this.root, nativeRange.startContainer) ||
        (!nativeRange.collapsed && !contains(this.root, nativeRange.endContainer))) {
      return null;
    }
    let range = {
      start: { node: nativeRange.startContainer, offset: nativeRange.startOffset },
      end: { node: nativeRange.endContainer, offset: nativeRange.endOffset },
      native: nativeRange
    };
    [range.start, range.end].forEach(function(position) {
      let node = position.node, offset = position.offset;
      while (!(node instanceof Text) && node.childNodes.length > 0) {
        if (node.childNodes.length > offset) {
          node = node.childNodes[offset];
          offset = 0;
        } else if (node.childNodes.length === offset) {
          node = node.lastChild;
          offset = node instanceof Text ? node.data.length : node.childNodes.length + 1;
        } else {
          break;
        }
      }
      position.node = node, position.offset = offset;
    });
    return range;
  }

  rangeToNative(range) {
    let indexes = range.collapsed ? [range.index] : [range.index, range.index + range.length];
    let args = [];
    let scrollLength = this.scroll.length();
    indexes.forEach((index, i) => {
      index = Math.min(scrollLength - 1, index);
      let node, [leaf, offset] = this.scroll.leaf(index);
      [node, offset] = leaf.position(offset, i !== 0);
      args.push(node, offset);
    });
    if (args.length < 2) {
      args = args.concat(args);
    }
    return args;
  }

  scrollIntoView(scrollingContainer) {
    let range = this.lastRange;
    if (range == null) return;
    let bounds = this.getBounds(range.index, range.length);
    if (bounds == null) return;
    let limit = this.scroll.length()-1;
    let [first, ] = this.scroll.line(Math.min(range.index, limit));
    let last = first;
    if (range.length > 0) {
      [last, ] = this.scroll.line(Math.min(range.index + range.length, limit));
    }
    if (first == null || last == null) return;
    let scrollBounds = scrollingContainer.getBoundingClientRect();
    if (bounds.top < scrollBounds.top) {
      scrollingContainer.scrollTop -= (scrollBounds.top - bounds.top);
    } else if (bounds.bottom > scrollBounds.bottom) {
      scrollingContainer.scrollTop += (bounds.bottom - scrollBounds.bottom);
    }
  }

  setNativeRange(startNode, startOffset, endNode = startNode, endOffset = startOffset, force = false) {
    debug.info('setNativeRange', startNode, startOffset, endNode, endOffset);
    if (startNode != null && (this.root.parentNode == null || startNode.parentNode == null || endNode.parentNode == null)) {
      return;
    }
    let selection = document.getSelection();
    if (selection == null) return;
    if (startNode != null) {
      if (!this.hasFocus()) this.root.focus();
      let native = (this.getNativeRange() || {}).native;
      if (native == null || force ||
          startNode !== native.startContainer ||
          startOffset !== native.startOffset ||
          endNode !== native.endContainer ||
          endOffset !== native.endOffset) {

        if (startNode.tagName == "BR") {
          startOffset = [].indexOf.call(startNode.parentNode.childNodes, startNode);
          startNode = startNode.parentNode;
        }
        if (endNode.tagName == "BR") {
          endOffset = [].indexOf.call(endNode.parentNode.childNodes, endNode);
          endNode = endNode.parentNode;
        }
        let range = document.createRange();
        range.setStart(startNode, startOffset);
        range.setEnd(endNode, endOffset);
        selection.removeAllRanges();
        selection.addRange(range);
      }
    } else {
      selection.removeAllRanges();
      this.root.blur();
      document.body.focus();  // root.blur() not enough on IE11+Travis+SauceLabs (but not local VMs)
    }
  }

  setRange(range, force = false, source = Emitter.sources.API) {
    if (typeof force === 'string') {
      source = force;
      force = false;
    }
    debug.info('setRange', range);
    if (range != null) {
      let args = this.rangeToNative(range);
      this.setNativeRange(...args, force);
    } else {
      this.setNativeRange(null);
    }
    this.update(source);
  }

  update(source = Emitter.sources.USER) {
    let oldRange = this.lastRange;
    let [lastRange, nativeRange] = this.getRange();
    this.lastRange = lastRange;
    if (this.lastRange != null) {
      this.savedRange = this.lastRange;
    }
    if (!equal(oldRange, this.lastRange)) {
      if (!this.composing && nativeRange != null && nativeRange.native.collapsed && nativeRange.start.node !== this.cursor.textNode) {
        this.cursor.restore();
      }
      let args = [Emitter.events.SELECTION_CHANGE, clone(this.lastRange), clone(oldRange), source];
      this.emitter.emit(Emitter.events.EDITOR_CHANGE, ...args);
      if (source !== Emitter.sources.SILENT) {
        this.emitter.emit(...args);
      }
    }
  }
}


function contains(parent, descendant) {
  try {
    // Firefox inserts inaccessible nodes around video elements
    descendant.parentNode;
  } catch (e) {
    return false;
  }
  // IE11 has bug with Text nodes
  // https://connect.microsoft.com/IE/feedback/details/780874/node-contains-is-incorrect
  if (descendant instanceof Text) {
    descendant = descendant.parentNode;
  }
  return parent.contains(descendant);
}


export { Range, Selection as default };<|MERGE_RESOLUTION|>--- conflicted
+++ resolved
@@ -84,38 +84,6 @@
     });
   }
 
-<<<<<<< HEAD
-  handleEmbedSelection() {
-    const selectEmbed = (node) => {
-      const blot = Parchment.find(node, true);
-      if (blot instanceof Parchment.Embed && !blot.domNode.classList.contains('ql-embed-selected')) {
-        const range = new Range(blot.offset(scroll), blot.length());
-        this.setRange(range, Emitter.sources.USER);
-        blot.domNode.classList.add('ql-embed-selected');
-      }
-    };
-    const interval = setInterval(() => {
-      if (this.root.parentNode == null) {
-        clearInterval(interval);
-      } else if (!this.mouseDown &&
-                 document.activeElement.tagName === 'IFRAME' &&
-                 contains(this.root, document.activeElement)) {
-        selectEmbed(document.activeElement);
-      }
-    }, 100);
-    this.emitter.on(Emitter.events.SELECTION_CHANGE, () => {
-      const selectedNode = document.querySelector('.ql-embed-selected');
-      if (selectedNode) {
-        selectedNode.classList.remove('ql-embed-selected');
-      }
-    });
-    this.root.addEventListener('click', (e) => {
-      selectEmbed(e.target);
-    });
-  }
-
-=======
->>>>>>> 6528f2a3
   focus() {
     if (this.hasFocus()) return;
     this.root.focus();
