--- conflicted
+++ resolved
@@ -319,7 +319,6 @@
   }
 }
 
-<<<<<<< HEAD
 interface Item {
   child: Blot;
   offset: number;
@@ -332,9 +331,6 @@
   lastIndent: number,
   types: string[],
 ): string {
-=======
-function convertListHTML(items, lastIndent: number, types: string[]) {
->>>>>>> a9c25ec7
   if (items.length === 0) {
     const [endTag] = getListType(types.pop());
     if (lastIndent <= 0) {
@@ -368,27 +364,27 @@
 }
 
 function convertHTML(
-<<<<<<< HEAD
-  blot: Blot | { html(index: number, length: number): string },
+  blot: Blot,
   index: number,
   length: number,
-  isRoot = false,
+  excludeOuterTag = false,
 ): string {
   if ('html' in blot && typeof blot.html === 'function') {
     return blot.html(index, length);
   }
-
   if (!('html' in blot)) {
     if (blot instanceof TextBlot) {
       return escapeText(blot.value().slice(index, index + length));
     }
-    if ('children' in blot && blot instanceof ParentBlot) {
+    if (blot instanceof ParentBlot) {
       // TODO fix API
       if (blot.statics.blotName === 'list-container') {
         const items: any[] = [];
         blot.children.forEachAt(index, length, (child, offset, childLength) => {
-          // @ts-expect-error error in parchment types
-          const formats = child.formats();
+          const formats =
+            'formats' in child && typeof child.formats === 'function'
+              ? child.formats()
+              : {};
           items.push({
             child,
             offset,
@@ -396,34 +392,6 @@
             indent: formats.indent || 0,
             type: formats.list,
           });
-=======
-  blot: Blot,
-  index: number,
-  length: number,
-  excludeOuterTag = false,
-) {
-  if ('html' in blot && typeof blot.html === 'function') {
-    return blot.html(index, length);
-  }
-  if (blot instanceof TextBlot) {
-    return escapeText(blot.value().slice(index, index + length));
-  }
-  if (blot instanceof ParentBlot) {
-    // TODO fix API
-    if (blot.statics.blotName === 'list-container') {
-      const items: any[] = [];
-      blot.children.forEachAt(index, length, (child, offset, childLength) => {
-        const formats =
-          'formats' in child && typeof child.formats === 'function'
-            ? child.formats()
-            : {};
-        items.push({
-          child,
-          offset,
-          length: childLength,
-          indent: formats.indent || 0,
-          type: formats.list,
->>>>>>> a9c25ec7
         });
         return convertListHTML(items, -1, []);
       }
@@ -431,11 +399,10 @@
       blot.children.forEachAt(index, length, (child, offset, childLength) => {
         parts.push(convertHTML(child, offset, childLength));
       });
-<<<<<<< HEAD
-      if (isRoot || blot.statics.blotName === 'list') {
+      if (excludeOuterTag || blot.statics.blotName === 'list') {
         return parts.join('');
       }
-      const { outerHTML, innerHTML } = blot.domNode;
+      const { outerHTML, innerHTML } = blot.domNode as Element;
       const [start, end] = outerHTML.split(`>${innerHTML}<`);
       // TODO cleanup
       if (start === '<table') {
@@ -444,31 +411,11 @@
         )}<${end}`;
       }
       return `${start}>${parts.join('')}<${end}`;
-=======
-      return convertListHTML(items, -1, []);
-    }
-    const parts: string[] = [];
-    blot.children.forEachAt(index, length, (child, offset, childLength) => {
-      parts.push(convertHTML(child, offset, childLength));
-    });
-    if (excludeOuterTag || blot.statics.blotName === 'list') {
-      return parts.join('');
-    }
-    const { outerHTML, innerHTML } = blot.domNode as Element;
-    const [start, end] = outerHTML.split(`>${innerHTML}<`);
-    // TODO cleanup
-    if (start === '<table') {
-      return `<table style="border: 1px solid #000;">${parts.join('')}<${end}`;
->>>>>>> a9c25ec7
-    }
-    return (blot.domNode as HTMLElement).outerHTML;
-  }
-<<<<<<< HEAD
+    }
+    return blot.domNode instanceof Element ? blot.domNode.outerHTML : '';
+  }
 
   return '';
-=======
-  return blot.domNode instanceof Element ? blot.domNode.outerHTML : '';
->>>>>>> a9c25ec7
 }
 
 function combineFormats(
