--- conflicted
+++ resolved
@@ -51,11 +51,7 @@
 
 ### getText
 
-<<<<<<< HEAD
-Retrieves the string contents of the editor. `length` defaults to the length of the remaining document.
-=======
-Retrieves the string contents of the editor. Note even when Quill is empty, there is still a blank line in the editor, so `getText` will return '\n'.
->>>>>>> a4e72e57
+Retrieves the string contents of the editor. `length` defaults to the length of the remaining document. Note even when Quill is empty, there is still a blank line in the editor, so `getText` will return '\n'.
 
 **Methods**
 
