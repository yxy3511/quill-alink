## Content
---

### deleteText

Deletes text from the editor. [Source](/docs/api/#events) may be `"user"`, `"api"`, or `"silent"`.

**Methods**

```javascript
deleteText(index: Number, length: Number, source: String = 'api')
```

**Examples**

```javascript
quill.deleteText(6, 4);
```

### getContents

<<<<<<< HEAD
Retrieves contents of the editor, with formatting data, represented by a [Delta](/guides/working-with-deltas/) object.
=======
Retrieves contents of the editor, with formatting data, represented by a [Delta](/docs/deltas/) object. `length` defaults to the length of the remaining document.
>>>>>>> bb2312c3

**Methods**

```javascript
getContents(index: Number = 0, length: Number = remaining): Delta
```

**Examples**

```javascript
var delta = quill.getContents();
```

### getLength

Retrieves the length of the editor contents.

**Methods**

```javascript
`getLength(): Number`
```

**Examples**

```javascript
var length = quill.getLength();
```

### getText

Retrieves the string contents of the editor. `length` defaults to the length of the remaining document.

**Methods**

```javascript
getText(index: Number = 0, length: Number = remaining): String
```

**Examples**

```javascript
var text = quill.getText(0, 10);
```

### insertEmbed

Insert embedded content into the editor. [Source](/docs/api/#events) may be `"user"`, `"api"`, or `"silent"`.

**Methods**

```javascript
insertEmbed(index: Number, type: String, value: any, source: String = 'api')
```

**Examples**

```javascript
quill.insertEmbed(10, 'image', 'http://quilljs.com/images/cloud.png');
```

### insertText

Inserts text into the editor, optionally with a specified format or multiple [formats](/docs/formats/). [Source](/docs/api/#events) may be `"user"`, `"api"`, or `"silent"`.

**Methods**

```javascript
insertText(index: Number, text: String, source: String = 'api')
insertText(index: Number, text: String, format: String, value: any,
           source: String = 'api')
insertText(index: Number, text: String, formats: { [String]: any },
           source: String = 'api')
```

**Examples**

```javascript
quill.insertText(0, 'Hello', 'bold', true);

quill.insertText(5, 'Quill', {
  'color': '#ffff00',
  'italic': true
});
```

### pasteHTML

Inserts content into editor at a given index from an HTML snippet. The snippet is interpretted and cleaned by the [clipboard](/docs/modules/clipboard/) before being inserted into Quill. If no insertion index is provided, the entire editor contents will be overwritten. [Source](/docs/api/#events) may be `"user"`, `"api"`, or `"silent"`.

**Methods**

```javascript
pasteHTML(html: String, source: String = 'api')
pasteHTML(index: Number, html: String, source: String = 'api')
```

**Examples**

```javascript
quill.setText('Hello!');

quill.pasteHTML(5, '&nbsp;<b>World</b>');
// Editor is now '<p>Hello&nbsp;<strong>World</strong>!</p>';

```

### setContents

Overwrites editor with given contents. Contents should end with a newline (see [Working with Deltas](/guides/working-with-deltas/)). [Source](/docs/api/#events) may be `"user"`, `"api"`, or `"silent"`.

**Methods**

<<<<<<< HEAD
- `setContents(delta)`

**Parameters**

| Parameter | Type                     | Description
|-----------|--------------------------|------------
| `delta`   | [_Delta_](/guides/working-with-deltas/) | Delta editor should be set to.
=======
```javascript
setContents(delta: Delta, source: String = 'api')
```
>>>>>>> bb2312c3

**Examples**

```javascript
quill.setContents([
  { insert: 'Hello ' },
  { insert: 'World!', attributes: { bold: true } },
  { insert: '\n' }
]);
```

### setText

Sets contents of editor with given text. Note Quill documents must end with a newline so one will be added for you if omitted.  [Source](/docs/api/#events) may be `"user"`, `"api"`, or `"silent"`.

**Methods**

```javascript
setText(text: String, source: String = 'api')
```

**Examples**

```javascript
quill.setText('Hello\n');
```

### update

Synchronously check editor for user updates and fires events, if changes have occurred. Useful for collaborative use cases during conflict resolution requiring the latest up to date state. [Source](/docs/api/#events) may be `"user"`, `"api"`, or `"silent"`.

**Methods**

```javascript
update(source: String = 'user')
```

**Examples**

```javascript
quill.update();
```

<<<<<<< HEAD
| Parameter | Type                     | Description
|-----------|--------------------------|------------
| `delta`   | [_Delta_](/guides/working-with-deltas/) | Delta that will be applied.
=======
### updateContents

Applies Delta to editor contents. [Source](/docs/api/#events) may be `"user"`, `"api"`, or `"silent"`.

**Methods**

```javascript
updateContents(delta: Delta, source: String = 'api')
```
>>>>>>> bb2312c3

**Examples**

```javascript
// Assuming editor currently contains [{ insert: 'Hello World!' }]
quill.updateContents({
  ops: [
    { retain: 6 },        // Keep 'Hello '
    { delete: 5 },        // 'World' is deleted
    { insert: 'Quill' },  // Insert 'Quill'
    { retain: 1, attributes: { bold: true } }    // Apply bold to exclamation mark
  ]
});
// Editor should now be [{ insert: 'Hello Quill' }, { insert: '!', attributes: { bold: true} }]
```<|MERGE_RESOLUTION|>--- conflicted
+++ resolved
@@ -19,11 +19,7 @@
 
 ### getContents
 
-<<<<<<< HEAD
 Retrieves contents of the editor, with formatting data, represented by a [Delta](/guides/working-with-deltas/) object.
-=======
-Retrieves contents of the editor, with formatting data, represented by a [Delta](/docs/deltas/) object. `length` defaults to the length of the remaining document.
->>>>>>> bb2312c3
 
 **Methods**
 
@@ -137,19 +133,9 @@
 
 **Methods**
 
-<<<<<<< HEAD
-- `setContents(delta)`
-
-**Parameters**
-
-| Parameter | Type                     | Description
-|-----------|--------------------------|------------
-| `delta`   | [_Delta_](/guides/working-with-deltas/) | Delta editor should be set to.
-=======
 ```javascript
 setContents(delta: Delta, source: String = 'api')
 ```
->>>>>>> bb2312c3
 
 **Examples**
 
@@ -193,11 +179,6 @@
 quill.update();
 ```
 
-<<<<<<< HEAD
-| Parameter | Type                     | Description
-|-----------|--------------------------|------------
-| `delta`   | [_Delta_](/guides/working-with-deltas/) | Delta that will be applied.
-=======
 ### updateContents
 
 Applies Delta to editor contents. [Source](/docs/api/#events) may be `"user"`, `"api"`, or `"silent"`.
@@ -207,7 +188,6 @@
 ```javascript
 updateContents(delta: Delta, source: String = 'api')
 ```
->>>>>>> bb2312c3
 
 **Examples**
 
