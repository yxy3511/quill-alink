## Content
---

### deleteText

Deletes text from the editor. [Source](/docs/api/#events) may be `"user"`, `"api"`, or `"silent"`.

**Methods**

```javascript
deleteText(index: Number, length: Number, source: String = 'api')
```

**Examples**

```javascript
quill.deleteText(6, 4);
```

<<<<<<< HEAD
=======

### disable

Shorthand for [`enable(false)`](#enable).


### enable

Set ability for user to edit, via input devices like the mouse or keyboard. Does not affect capabilities of API calls.

**Methods**

- `enable()`
- `enable(value)`

**Parameters**

| Parameter | Type      | Description
|-----------|-----------|------------
| `value`   | _Boolean_ | Whether to enable or disable user input.

**Examples**

```javascript
quill.enable();
quill.enable(false);   // Disables user input


>>>>>>> a360083c
### getContents

Retrieves contents of the editor, with formatting data, represented by a [Delta](/guides/working-with-deltas/) object.

**Methods**

```javascript
getContents(index: Number = 0, length: Number = remaining): Delta
```

**Examples**

```javascript
var delta = quill.getContents();
```

### getLength

Retrieves the length of the editor contents. Note even when Quill is empty, there is still a blank line represented by '\n', so `getLength` will return 1.

**Methods**

```javascript
`getLength(): Number`
```

**Examples**

```javascript
var length = quill.getLength();
```

### getText

Retrieves the string contents of the editor. `length` defaults to the length of the remaining document. Note even when Quill is empty, there is still a blank line in the editor, so `getText` will return '\n'.

**Methods**

```javascript
getText(index: Number = 0, length: Number = remaining): String
```

**Examples**

```javascript
var text = quill.getText(0, 10);
```

### insertEmbed

Insert embedded content into the editor. [Source](/docs/api/#events) may be `"user"`, `"api"`, or `"silent"`.

**Methods**

```javascript
insertEmbed(index: Number, type: String, value: any, source: String = 'api')
```

**Examples**

```javascript
quill.insertEmbed(10, 'image', 'http://quilljs.com/images/cloud.png');
```

### insertText

Inserts text into the editor, optionally with a specified format or multiple [formats](/docs/formats/). [Source](/docs/api/#events) may be `"user"`, `"api"`, or `"silent"`.

**Methods**

```javascript
insertText(index: Number, text: String, source: String = 'api')
insertText(index: Number, text: String, format: String, value: any,
           source: String = 'api')
insertText(index: Number, text: String, formats: { [String]: any },
           source: String = 'api')
```

**Examples**

```javascript
quill.insertText(0, 'Hello', 'bold', true);

quill.insertText(5, 'Quill', {
  'color': '#ffff00',
  'italic': true
});
```

### pasteHTML

Inserts content into editor at a given index from an HTML snippet. The snippet is interpretted and cleaned by the [clipboard](/docs/modules/clipboard/) before being inserted into Quill. If no insertion index is provided, the entire editor contents will be overwritten. [Source](/docs/api/#events) may be `"user"`, `"api"`, or `"silent"`.

**Methods**

```javascript
pasteHTML(html: String, source: String = 'api')
pasteHTML(index: Number, html: String, source: String = 'api')
```

**Examples**

```javascript
quill.setText('Hello!');

quill.pasteHTML(5, '&nbsp;<b>World</b>');
// Editor is now '<p>Hello&nbsp;<strong>World</strong>!</p>';

```

### setContents

Overwrites editor with given contents. Contents should end with a newline (see [Working with Deltas](/guides/working-with-deltas/)). [Source](/docs/api/#events) may be `"user"`, `"api"`, or `"silent"`.

**Methods**

```javascript
setContents(delta: Delta, source: String = 'api')
```

**Examples**

```javascript
quill.setContents([
  { insert: 'Hello ' },
  { insert: 'World!', attributes: { bold: true } },
  { insert: '\n' }
]);
```

### setText

Sets contents of editor with given text. Note Quill documents must end with a newline so one will be added for you if omitted.  [Source](/docs/api/#events) may be `"user"`, `"api"`, or `"silent"`.

**Methods**

```javascript
setText(text: String, source: String = 'api')
```

**Examples**

```javascript
quill.setText('Hello\n');
```

### update

Synchronously check editor for user updates and fires events, if changes have occurred. Useful for collaborative use cases during conflict resolution requiring the latest up to date state. [Source](/docs/api/#events) may be `"user"`, `"api"`, or `"silent"`.

**Methods**

```javascript
update(source: String = 'user')
```

**Examples**

```javascript
quill.update();
```

### updateContents

Applies Delta to editor contents. [Source](/docs/api/#events) may be `"user"`, `"api"`, or `"silent"`.

**Methods**

```javascript
updateContents(delta: Delta, source: String = 'api')
```

**Examples**

```javascript
// Assuming editor currently contains [{ insert: 'Hello World!' }]
quill.updateContents({
  ops: [
    { retain: 6 },        // Keep 'Hello '
    { delete: 5 },        // 'World' is deleted
    { insert: 'Quill' },  // Insert 'Quill'
    { retain: 1, attributes: { bold: true } }    // Apply bold to exclamation mark
  ]
});
// Editor should now be [{ insert: 'Hello Quill' }, { insert: '!', attributes: { bold: true} }]
```<|MERGE_RESOLUTION|>--- conflicted
+++ resolved
@@ -17,37 +17,27 @@
 quill.deleteText(6, 4);
 ```
 
-<<<<<<< HEAD
-=======
-
 ### disable
 
 Shorthand for [`enable(false)`](#enable).
 
-
 ### enable
 
 Set ability for user to edit, via input devices like the mouse or keyboard. Does not affect capabilities of API calls.
 
 **Methods**
 
-- `enable()`
-- `enable(value)`
-
-**Parameters**
-
-| Parameter | Type      | Description
-|-----------|-----------|------------
-| `value`   | _Boolean_ | Whether to enable or disable user input.
+```javascript
+enable(enabled: boolean = true)
+```
 
 **Examples**
 
 ```javascript
 quill.enable();
 quill.enable(false);   // Disables user input
-
-
->>>>>>> a360083c
+```
+
 ### getContents
 
 Retrieves contents of the editor, with formatting data, represented by a [Delta](/guides/working-with-deltas/) object.
