## Events
---

### text-change

Emitted when the contents of Quill have changed. Details of the change, representation of the editor contents before the change, along with the source of the change are provided. The source will be `"user"` if it originates from the users. For example:

- User types into the editor
- User formats text using the toolbar
- User uses a hotkey to undo
- User uses OS spelling correction

Changes may occur through an API but as long as they originate from the user, the provided source will still be `"user"`. For example, when a user clicks on the toolbar, technically the toolbar module calls a Quill API to effect the change. But source is still `"user"` since the origin of the change was the user's click.

**Callback Signature**

```javascript
handler(delta: Delta, oldContents: Delta, source: String)
```

**Examples**

```javascript
quill.on('text-change', function(delta, oldDelta, source) {
  if (source == 'api') {
    console.log("An API call triggered this change.");
  } else if (source == 'user') {
    console.log("A user action triggered this change.");
  }
});
```

### selection-change

<<<<<<< HEAD
### on

Adds event handler. See [text-change](#text-change) or [selection-change](#selection-change) for more details on the events themselves.

**Methods**

- `on(name, listener)`

**Parameters**
=======
Emitted when a user or API causes the selection to change, with a range representing the selection boundaries along with the previous range before the change. A null range indicates selection loss (usually caused by loss of focus from the editor).
>>>>>>> bb2312c3

You can also use this event as a focus change event by just checking if the emitted range is null or not.

**Callback Signature**

```javascript
handler(range: { index: Number, length: Number },
        oldRange: { index: Number, length: Number },
        source: String)
```

**Examples**

```javascript
quill.on('selection-change', function(range, oldRange, source) {
  if (range) {
    if (range.start == range.end) {
      console.log('User cursor is on', range.start);
    } else {
      var text = quill.getText(range.start, range.end);
      console.log('User has highlighted', text);
    }
  } else {
    console.log('Cursor not in the editor');
  }
});
```

### off

<<<<<<< HEAD
### once

Adds handler for one emission of an event. See [text-change](#text-change) or [selection-change](#selection-change) for more details on the events themselves.
=======
Removes event listener. Returns Quill instance for chainability.
>>>>>>> bb2312c3

**Methods**

```javascript
off(name: String, listener: Function): Quill
```

**Examples**

```javascript
function handler() {
  console.log('Hello!');
}

<<<<<<< HEAD
Emitted when the contents of Quill have changed. Details of the change, along with the source of the change are provided. The source disambiguates whether the local user caused the change. For example:
=======
quill.on('text-change', handler);
quill.off('text-change', handler);
```
>>>>>>> bb2312c3

### on

<<<<<<< HEAD
Changes may occur through an API but as long as they originate from the user, the provided source should still be `"user"`. For example, when a user clicks on the toolbar, technically the toolbar module calls a Quill API to effect the change. But source is still `"user"` since the origin of the change was the user's click.

APIs causing text to change may also be called with a `"silent"` source, in which case `text-change` will not be emitted. This is not recommended as it will likely break the undo stack and other functions that rely on a full record of text changes.
=======
Adds event handler. Returns Quill instance for chainability.
>>>>>>> bb2312c3

**Methods**

<<<<<<< HEAD
| Parameter  | Type                       | Description
|------------|----------------------------|------------
| `delta`    | [_Delta_](/guides/working-with-deltas/)   | Represention of change.
| `oldDelta` | [_Delta_](/guides/working-with-deltas/)   | Represention of old document.
| `source`   | _String_                   | Source of change. Will be either `"user"` or `"api"`.
=======
```javascript
on(name: String, listener: Function): Quill
```
>>>>>>> bb2312c3

**Examples**

```javascript
quill.on('text-change', function() {
  console.log('Text change!');
});
```

### once

<<<<<<< HEAD
### Selection Change

Emitted when a user or API causes the selection to change, with a range representing the selection boundaries. A null range indicates selection loss (usually caused by loss of focus from the editor). You can also use this event as a focus change event by just checking if the emitted range is null or not.

APIs causing the selection to change may also be called with a `"silent"` source, in which case `selection-change` will not be emitted. This is useful if `selection-change` is a side effect. For example, typing causes the selection to change but would be very noisy to also emit a `selection-change` event on every character.
=======
Adds handler for one emission of an event. Returns Quill instance for chainability.
>>>>>>> bb2312c3

**Methods**

```javascript
once(name: String, listener: Function): Quill
```

**Examples**

```javascript
quill.once('text-change', function() {
  console.log('First text change!');
});
```

### Editor Change

Emitted when either `text-change` or `selection-change` would be emitted, even when the source is `"silent"`. The first parameter is the event name, either `text-change` or `selection-change`, followed by the arguments normally passed to those respective handlers.

**Callback Parameters**

| Parameter      | Type     | Description
|----------------|----------|------------
| `eventName`    | _String_ | Either `text-change` or `selection-change`
| `...arguments` | _Array_  | Arguments normally passed to those respective handlers

**Examples**

```javascript
quill.on('editor-change', function(eventName, ...arguments) {
  if (eventName === 'text-change') {
    // arguments[0] will be delta
  } else if (eventName === 'selection-change') {
    // arguments[0] will be old range
  }
});
```<|MERGE_RESOLUTION|>--- conflicted
+++ resolved
@@ -10,7 +10,9 @@
 - User uses a hotkey to undo
 - User uses OS spelling correction
 
-Changes may occur through an API but as long as they originate from the user, the provided source will still be `"user"`. For example, when a user clicks on the toolbar, technically the toolbar module calls a Quill API to effect the change. But source is still `"user"` since the origin of the change was the user's click.
+Changes may occur through an API but as long as they originate from the user, the provided source should still be `"user"`. For example, when a user clicks on the toolbar, technically the toolbar module calls a Quill API to effect the change. But source is still `"user"` since the origin of the change was the user's click.
+
+APIs causing text to change may also be called with a `"silent"` source, in which case `text-change` will not be emitted. This is not recommended as it will likely break the undo stack and other functions that rely on a full record of text changes.
 
 **Callback Signature**
 
@@ -32,21 +34,9 @@
 
 ### selection-change
 
-<<<<<<< HEAD
-### on
+Emitted when a user or API causes the selection to change, with a range representing the selection boundaries. A null range indicates selection loss (usually caused by loss of focus from the editor). You can also use this event as a focus change event by just checking if the emitted range is null or not.
 
-Adds event handler. See [text-change](#text-change) or [selection-change](#selection-change) for more details on the events themselves.
-
-**Methods**
-
-- `on(name, listener)`
-
-**Parameters**
-=======
-Emitted when a user or API causes the selection to change, with a range representing the selection boundaries along with the previous range before the change. A null range indicates selection loss (usually caused by loss of focus from the editor).
->>>>>>> bb2312c3
-
-You can also use this event as a focus change event by just checking if the emitted range is null or not.
+APIs causing the selection to change may also be called with a `"silent"` source, in which case `selection-change` will not be emitted. This is useful if `selection-change` is a side effect. For example, typing causes the selection to change but would be very noisy to also emit a `selection-change` event on every character.
 
 **Callback Signature**
 
@@ -73,60 +63,37 @@
 });
 ```
 
-### off
+### editor-change
 
-<<<<<<< HEAD
-### once
+Emitted when either `text-change` or `selection-change` would be emitted, even when the source is `"silent"`. The first parameter is the event name, either `text-change` or `selection-change`, followed by the arguments normally passed to those respective handlers.
 
-Adds handler for one emission of an event. See [text-change](#text-change) or [selection-change](#selection-change) for more details on the events themselves.
-=======
-Removes event listener. Returns Quill instance for chainability.
->>>>>>> bb2312c3
-
-**Methods**
+**Callback Signature**
 
 ```javascript
-off(name: String, listener: Function): Quill
+handler(name: String, ...args)
 ```
 
 **Examples**
 
 ```javascript
-function handler() {
-  console.log('Hello!');
-}
-
-<<<<<<< HEAD
-Emitted when the contents of Quill have changed. Details of the change, along with the source of the change are provided. The source disambiguates whether the local user caused the change. For example:
-=======
-quill.on('text-change', handler);
-quill.off('text-change', handler);
+quill.on('editor-change', function(eventName, ...arguments) {
+  if (eventName === 'text-change') {
+    // arguments[0] will be delta
+  } else if (eventName === 'selection-change') {
+    // arguments[0] will be old range
+  }
+});
 ```
->>>>>>> bb2312c3
 
 ### on
 
-<<<<<<< HEAD
-Changes may occur through an API but as long as they originate from the user, the provided source should still be `"user"`. For example, when a user clicks on the toolbar, technically the toolbar module calls a Quill API to effect the change. But source is still `"user"` since the origin of the change was the user's click.
-
-APIs causing text to change may also be called with a `"silent"` source, in which case `text-change` will not be emitted. This is not recommended as it will likely break the undo stack and other functions that rely on a full record of text changes.
-=======
-Adds event handler. Returns Quill instance for chainability.
->>>>>>> bb2312c3
+Adds event handler. See [text-change](#text-change) or [selection-change](#selection-change) for more details on the events themselves.
 
 **Methods**
 
-<<<<<<< HEAD
-| Parameter  | Type                       | Description
-|------------|----------------------------|------------
-| `delta`    | [_Delta_](/guides/working-with-deltas/)   | Represention of change.
-| `oldDelta` | [_Delta_](/guides/working-with-deltas/)   | Represention of old document.
-| `source`   | _String_                   | Source of change. Will be either `"user"` or `"api"`.
-=======
 ```javascript
-on(name: String, listener: Function): Quill
+on(name: String, handler: Function): Quill
 ```
->>>>>>> bb2312c3
 
 **Examples**
 
@@ -138,20 +105,13 @@
 
 ### once
 
-<<<<<<< HEAD
-### Selection Change
+Adds handler for one emission of an event. See [text-change](#text-change) or [selection-change](#selection-change) for more details on the events themselves.
 
-Emitted when a user or API causes the selection to change, with a range representing the selection boundaries. A null range indicates selection loss (usually caused by loss of focus from the editor). You can also use this event as a focus change event by just checking if the emitted range is null or not.
-
-APIs causing the selection to change may also be called with a `"silent"` source, in which case `selection-change` will not be emitted. This is useful if `selection-change` is a side effect. For example, typing causes the selection to change but would be very noisy to also emit a `selection-change` event on every character.
-=======
-Adds handler for one emission of an event. Returns Quill instance for chainability.
->>>>>>> bb2312c3
 
 **Methods**
 
 ```javascript
-once(name: String, listener: Function): Quill
+once(name: String, handler: Function): Quill
 ```
 
 **Examples**
@@ -162,25 +122,23 @@
 });
 ```
 
-### Editor Change
+### off
 
-Emitted when either `text-change` or `selection-change` would be emitted, even when the source is `"silent"`. The first parameter is the event name, either `text-change` or `selection-change`, followed by the arguments normally passed to those respective handlers.
+Removes event handler.
 
-**Callback Parameters**
+**Methods**
 
-| Parameter      | Type     | Description
-|----------------|----------|------------
-| `eventName`    | _String_ | Either `text-change` or `selection-change`
-| `...arguments` | _Array_  | Arguments normally passed to those respective handlers
+```javascript
+off(name: String, handler: Function): Quill
+```
 
 **Examples**
 
 ```javascript
-quill.on('editor-change', function(eventName, ...arguments) {
-  if (eventName === 'text-change') {
-    // arguments[0] will be delta
-  } else if (eventName === 'selection-change') {
-    // arguments[0] will be old range
-  }
-});
+function handler() {
+  console.log('Hello!');
+}
+
+quill.on('text-change', handler);
+quill.off('text-change', handler);
 ```