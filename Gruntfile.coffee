--- conflicted
+++ resolved
@@ -28,29 +28,13 @@
         files: [{ dest: 'build/tests/scripts/unit.js', src: 'tests/scripts/unit/*.coffee' }]
 
     coffeeify:
-<<<<<<< HEAD
-      src:
-        options:
-          requires: ['tandem-core']
-        files: [
-          { dest: 'bin/src/scribe.js', src: ['src/scribe.coffee'] }
-        ]
-      test:
-        options:
-          requires: ['tandem-core']
-        files: [
-          {dest: 'bin/src/tandem-core.js', src: ['tests/scripts/selenium/tandem_wrapper.coffee']}
-        ]
-
-=======
       options:
         requires: ['tandem-core']
       src:
         files: [{ dest: 'build/scribe.js', src: ['src/scribe.coffee'] }]
       tandem_wrapper:
         files: [{ dest: 'build/lib/tandem-core.js', src: ['tests/scripts/tandem.coffee'] }]
-       
->>>>>>> c0a0447f
+
     concat:
       options:
         banner:
