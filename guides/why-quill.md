---
layout: docs
title: Why Quill
permalink: /guides/why-quill/
redirect_from: /guides/
<<<<<<< HEAD
---

Content creation has been at the core to the web since its beginning. The `<textarea>` provides a native and essential solution to almost any web applicaiton. But at some point you may need to add formatting to text input. This is where rich text editors come in. There are many solutions to choose from, but Quill brings a few modern ideas to consider.


### API Driven Design

Rich text editors are built to help people write text. Yet surprisingly, most rich text editors have no idea what text the user composed. These editors see their content through the same lens a web developer does: the DOM. This presents an impedance mismatch since the DOM is made up of Nodes organized in an unbalanced tree, whereas text is made up of lines, words and characters.

There is no DOM API where characters is the unit of measure. With this limitation, most rich text editors cannot answer simple questions such as "What text is in this range?" or "Is the cursor on bolded text?" Trying to build rich editing experiences on top of such primitives is very difficult and frustrating.

Quill was designed for editing and characters in mind, and built its APIs on top of these natural text centric units. To find out if something is bold, Quill does not require traversing the DOM looking for `<b>` or `<strong>` nodes or a font-weight style attributes&mdash;just call [`getFormat(5, 1)`](/docs/api/#getformat). All of its core [API](/docs/api/) calls allow arbitrary indexes and lengths for access or modification. Its [event API](/docs/api/#events) also reports changes in an intuitive JSON format. No need to parse HTML or diff DOM trees.


### Custom Content and Formatting

It was not far in the past that evaluating rich text editors was as simple as comparing a checklist of desired formats. The mark of a good rich text editor was simply how many formats it supported. This is still an important measure, but the lower bound is approaching infinity.

Text is no longer written to be printed. It is written to be rendered on the web&mdash;a much richer canvas than paper. Content can be live, interactive, or even collaborative. Only some rich text editors can even support simple media like images and videos; almost none can embed a tweet or interactive graph. Yet this is the direction the web is moving: richer and more interactive. The tools supporting content creation need to consider these use cases.

Quill exposes its own document model, a powerful abstraction over the DOM, allowing for extension and customization. The upper limit on the formats and content Quill can support is unlimited. Users have already used it to add embedded slide decks, interactive checklists, and 3D models.


### Cross Platform

Cross platform support is important to many Javascript libraries, but the criteria for what this means often differs. For Quill, the bar is not just that it runs or works, it has to run or work *the same way*. Not only is functionality a cross platform consideration, but user and developer experience is as well. If some content produces a particular markup in Chrome on OSX, it will produce the same markup on IE. If hitting enter preserves bold format state in Firefox on Windows, it will be preserved on mobile Safari.


### Easy to Use

All of these benefits come in an easy to use package. Quill ships with sane defaults you can immediately use with just a few lines of Javascript:

```js
var quill = new Quill('#editor', {
  modules: { toolbar: true },
  theme: 'snow'
});
```

If your application never demands it, you never have to customize Quill&mdash;just enjoy the rich and consistent experience that comes out of the box.

Enjoy!
=======
---
>>>>>>> bb2312c3
<|MERGE_RESOLUTION|>--- conflicted
+++ resolved
@@ -3,7 +3,6 @@
 title: Why Quill
 permalink: /guides/why-quill/
 redirect_from: /guides/
-<<<<<<< HEAD
 ---
 
 Content creation has been at the core to the web since its beginning. The `<textarea>` provides a native and essential solution to almost any web applicaiton. But at some point you may need to add formatting to text input. This is where rich text editors come in. There are many solutions to choose from, but Quill brings a few modern ideas to consider.
@@ -45,7 +44,4 @@
 
 If your application never demands it, you never have to customize Quill&mdash;just enjoy the rich and consistent experience that comes out of the box.
 
-Enjoy!
-=======
----
->>>>>>> bb2312c3
+Enjoy!