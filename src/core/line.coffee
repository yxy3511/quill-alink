_          = require('lodash')
Delta      = require('rich-text').Delta
dom        = require('../lib/dom')
Format     = require('./format')
Leaf       = require('./leaf')
Line       = require('./line')
LinkedList = require('../lib/linked-list')
Normalizer = require('../lib/normalizer')


class Line extends LinkedList.Node
  @CLASS_NAME : 'line'
  @ID_PREFIX  : 'line-'

  constructor: (@doc, @node) ->
    @id = _.uniqueId(Line.ID_PREFIX)
    @formats = {}
    dom(@node).addClass(Line.CLASS_NAME)
    this.rebuild()
    super(@node)

  buildLeaves: (node, formats) ->
    _.each(dom(node).childNodes(), (node) =>
      node = Normalizer.normalizeNode(node)
      nodeFormats = _.clone(formats)
      # TODO: optimize
      _.each(@doc.formats, (format, name) ->
        # format.value() also checks match() but existing bug in tandem-core requires check anyways
        nodeFormats[name] = format.value(node) if !format.isType(Format.types.LINE) and format.match(node)
      )
      if Leaf.isLeafNode(node)
        @leaves.append(new Leaf(node, nodeFormats))
      else
        this.buildLeaves(node, nodeFormats)
    )

  deleteText: (offset, length) ->
    return unless length > 0
    [leaf, offset] = this.findLeafAt(offset)
    while leaf? and length > 0
      deleteLength = Math.min(length, leaf.length - offset)
      leaf.deleteText(offset, deleteLength)
      length -= deleteLength
      leaf = leaf.next
      offset = 0
    this.rebuild()

  findLeaf: (leafNode) ->
    curLeaf = @leaves.first
    while curLeaf?
      return curLeaf if curLeaf.node == leafNode
      curLeaf = curLeaf.next
    return null

  findLeafAt: (offset, inclusive = false) ->
    # TODO exact same code as findLineAt
    return [@leaves.last, @leaves.last.length] if offset >= @length - 1
    leaf = @leaves.first
    while leaf?
      if offset < leaf.length or (offset == leaf.length and inclusive)
        return [leaf, offset]
      offset -= leaf.length
      leaf = leaf.next
    return [@leaves.last, offset - @leaves.last.length]   # Should never occur unless length calculation is off

  format: (name, value) ->
    if _.isObject(name)
      formats = name
    else
      formats = {}
      formats[name] = value
    _.each(formats, (value, name) =>
      format = @doc.formats[name]
      # TODO reassigning @node might be dangerous...
      if format.isType(Format.types.LINE)
        if format.config.exclude and @formats[format.config.exclude]
          excludeFormat = @doc.formats[format.config.exclude]
          if excludeFormat?
            @node = excludeFormat.remove(@node)
            delete @formats[format.config.exclude]
        @node = format.add(@node, value)
      if value
        @formats[name] = value
      else
        delete @formats[name]
    )
    this.resetContent()

  formatText: (offset, length, name, value) ->
    [leaf, leafOffset] = this.findLeafAt(offset)
    format = @doc.formats[name]
    return unless format? and format.config.type != Format.types.LINE
    while leaf? and length > 0
      nextLeaf = leaf.next
      # Make sure we need to change leaf format
      if (value and leaf.formats[name] != value) or (!value and leaf.formats[name]?)
        targetNode = leaf.node
        # Identify node to modify
        if leaf.formats[name]?
          dom(targetNode).splitAncestors(@node)
          while !format.match(targetNode)
            targetNode = targetNode.parentNode
        # Isolate target node
        if leafOffset > 0
          [leftNode, targetNode] = dom(targetNode).split(leafOffset)
        if leaf.length > leafOffset + length  # leaf.length does not update with split()
          [targetNode, rightNode] = dom(targetNode).split(length)
        format.add(targetNode, value)
      length -= leaf.length - leafOffset
      leafOffset = 0
      leaf = nextLeaf
    this.rebuild()

  insertText: (offset, text, formats = {}) ->
    return unless text.length > 0
    [leaf, leafOffset] = this.findLeafAt(offset)
    # offset > 0 for multicursor
    if _.isEqual(leaf.formats, formats)
      leaf.insertText(leafOffset, text)
      this.resetContent()
    else
      node = _.reduce(formats, (node, value, name) =>
        return @doc.formats[name].add(node, value)
      , @node.ownerDocument.createTextNode(text))
      [prevNode, nextNode] = dom(leaf.node).split(leafOffset)
      nextNode = dom(nextNode).splitAncestors(@node).get() if nextNode
      @node.insertBefore(node, nextNode)
      this.rebuild()

  optimize: ->
    Normalizer.optimizeLine(@node)
    this.rebuild()

  rebuild: (force = false) ->
    if !force and @outerHTML? and @outerHTML == @node.outerHTML
      if _.all(@leaves.toArray(), (leaf) =>
        return dom(leaf.node).isAncestor(@node)
      )
        return false
    @node = Normalizer.normalizeNode(@node)
    if dom(@node).length() == 0 and !@node.querySelector(dom.DEFAULT_BREAK_TAG)
      @node.appendChild(@node.ownerDocument.createElement(dom.DEFAULT_BREAK_TAG))
    @leaves = new LinkedList()
    @formats = _.reduce(@doc.formats, (formats, format, name) =>
      if format.isType(Format.types.LINE)
        if format.match(@node)
          formats[name] = format.value(@node)
        else
          delete formats[name]
      return formats
    , @formats)
    this.buildLeaves(@node, {})
    this.resetContent()
    return true

  resetContent: ->
    @node.id = @id unless @node.id == @id
    @outerHTML = @node.outerHTML
    @length = 1
    @delta = new Delta()
    @leaves.toArray().forEach((leaf) =>
      @length += leaf.length
<<<<<<< HEAD
      @delta.insert(leaf.text, leaf.formats)
=======
      # TODO use constant for embed type
      if dom.EMBED_TAGS[leaf.node.tagName]?
        @delta.insert(1, leaf.formats)
      else
        @delta.insert(leaf.text, leaf.formats)
>>>>>>> 6ae27e94
    )
    @delta.insert('\n', @formats)


module.exports = Line<|MERGE_RESOLUTION|>--- conflicted
+++ resolved
@@ -160,15 +160,11 @@
     @delta = new Delta()
     @leaves.toArray().forEach((leaf) =>
       @length += leaf.length
-<<<<<<< HEAD
-      @delta.insert(leaf.text, leaf.formats)
-=======
       # TODO use constant for embed type
       if dom.EMBED_TAGS[leaf.node.tagName]?
         @delta.insert(1, leaf.formats)
       else
         @delta.insert(leaf.text, leaf.formats)
->>>>>>> 6ae27e94
     )
     @delta.insert('\n', @formats)
 
