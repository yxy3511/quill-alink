{
  "name": "quill",
  "version": "1.3.4",
  "description": "Your powerful, rich text editor",
  "author": "Jason Chen <jhchen7@gmail.com>",
  "homepage": "http://quilljs.com",
  "main": "dist/quill.js",
  "files": [
    "assets",
    "blots",
    "core",
    "formats",
    "modules",
    "themes",
    "ui",
    "dist/quill.bubble.css",
    "dist/quill.snow.css",
    "dist/quill.core.css",
    "dist/quill.js",
    "dist/quill.core.js",
    "dist/quill.min.js.map",
    "dist/quill.min.js",
    "core.js",
    "quill.js"
  ],
  "config": {
    "ports": {
      "proxy": "9000",
      "jekyll": "4000",
      "karma": "9876",
      "webpack": "9080"
    }
  },
  "dependencies": {
    "clone": "^2.1.1",
    "deep-equal": "^1.0.1",
    "eventemitter3": "^2.0.3",
    "extend": "^3.0.1",
<<<<<<< HEAD
    "parchment": "^1.1.2",
=======
    "parchment": "^1.1.3",
>>>>>>> f1fdea49
    "quill-delta": "^3.6.2"
  },
  "devDependencies": {
    "babel-core": "^6.26.0",
    "babel-loader": "^7.1.2",
    "babel-plugin-istanbul": "^4.1.5",
    "babel-preset-env": "^1.6.1",
    "css-loader": "~0.28.7",
    "eslint": "^4.9.0",
    "eslint-config-airbnb": "^16.1.0",
    "eslint-config-prettier": "^2.6.0",
    "eslint-plugin-import": "^2.8.0",
    "eslint-plugin-jsx-a11y": "^6.0.2",
    "eslint-plugin-prettier": "^2.3.1",
    "eslint-plugin-react": "^7.4.0",
    "extract-text-webpack-plugin": "^3.0.1",
    "highlight.js": "^9.12.0",
    "html-loader": "~0.5.1",
    "http-proxy": "^1.16.2",
    "jasmine-core": "^2.8.0",
    "karma": "^1.7.1",
    "karma-chrome-launcher": "^2.2.0",
    "karma-coverage": "^1.1.1",
    "karma-jasmine": "^1.1.0",
    "karma-sauce-launcher": "^1.2.0",
    "lodash": "^4.17.4",
    "prettier": "^1.7.4",
    "style-loader": "~0.19.0",
    "stylus": "~0.54.5",
    "stylus-loader": "^3.0.1",
    "ts-loader": "^3.0.3",
    "typescript": "^2.5.3",
    "wdio-jasmine-framework": "~0.3.2",
    "wdio-spec-reporter": "~0.1.2",
    "webdriver-manager": "^12.0.6",
    "webdriverio": "^4.8.0",
    "webpack": "^3.8.1",
    "webpack-dev-server": "^2.9.2"
  },
  "license": "BSD-3-Clause",
  "repository": {
    "type": "git",
    "url": "https://github.com/quilljs/quill"
  },
  "bugs": {
    "url": "https://github.com/quilljs/quill/issues"
  },
  "eslintConfig": {
    "extends": [
      "airbnb",
      "prettier"
    ],
    "env": {
      "browser": true,
      "commonjs": true,
      "es6": true
    },
    "plugins": [
      "prettier"
    ],
    "rules": {
      "arrow-body-style": [
        "off"
      ],
      "class-methods-use-this": ["off"],
      "import/no-extraneous-dependencies": [
        "error",
        {
          "devDependencies": [
            "_develop/*.js",
            "test/**/*.js"
          ]
        }
      ],
      "no-param-reassign": ["off"],
      "no-use-before-define": [
        "error",
        {
          "functions": false
        }
      ],
      "import/named": [
        "error"
      ]
    }
  },
  "prettier": {
    "singleQuote": true,
    "trailingComma": "all"
  },
  "scripts": {
    "build": "npm run lint && webpack --config _develop/webpack.config.js; rm dist/quill.core dist/quill.bubble dist/quill.snow;",
    "build:release": "./_develop/scripts/release.sh",
    "lint": "eslint blots core formats modules themes ui test",
    "start": "npm run build; bundle exec foreman start -f _develop/procfile",
    "test": "npm run test:unit",
    "test:all": "npm run test:unit; npm run test:functional",
    "test:functional": "./_develop/scripts/webdriver.sh",
    "test:unit": "npm run build; karma start _develop/karma.config.js",
    "test:coverage": "webpack --env.coverage --config _develop/webpack.config.js; karma start _develop/karma.config.js --reporters coverage",
    "travis": "karma start _develop/karma.config.js --reporters dots,saucelabs",
    "webdriver:start": "webdriver-manager start",
    "webdriver:update": "webdriver-manager update"
  },
  "keywords": [
    "editor",
    "rich text",
    "wysiwyg"
  ]
}<|MERGE_RESOLUTION|>--- conflicted
+++ resolved
@@ -36,11 +36,7 @@
     "deep-equal": "^1.0.1",
     "eventemitter3": "^2.0.3",
     "extend": "^3.0.1",
-<<<<<<< HEAD
-    "parchment": "^1.1.2",
-=======
     "parchment": "^1.1.3",
->>>>>>> f1fdea49
     "quill-delta": "^3.6.2"
   },
   "devDependencies": {
@@ -89,30 +85,20 @@
     "url": "https://github.com/quilljs/quill/issues"
   },
   "eslintConfig": {
-    "extends": [
-      "airbnb",
-      "prettier"
-    ],
+    "extends": ["airbnb", "prettier"],
     "env": {
       "browser": true,
       "commonjs": true,
       "es6": true
     },
-    "plugins": [
-      "prettier"
-    ],
+    "plugins": ["prettier"],
     "rules": {
-      "arrow-body-style": [
-        "off"
-      ],
+      "arrow-body-style": ["off"],
       "class-methods-use-this": ["off"],
       "import/no-extraneous-dependencies": [
         "error",
         {
-          "devDependencies": [
-            "_develop/*.js",
-            "test/**/*.js"
-          ]
+          "devDependencies": ["_develop/*.js", "test/**/*.js"]
         }
       ],
       "no-param-reassign": ["off"],
@@ -122,9 +108,7 @@
           "functions": false
         }
       ],
-      "import/named": [
-        "error"
-      ]
+      "import/named": ["error"]
     }
   },
   "prettier": {
@@ -132,7 +116,8 @@
     "trailingComma": "all"
   },
   "scripts": {
-    "build": "npm run lint && webpack --config _develop/webpack.config.js; rm dist/quill.core dist/quill.bubble dist/quill.snow;",
+    "build":
+      "npm run lint && webpack --config _develop/webpack.config.js; rm dist/quill.core dist/quill.bubble dist/quill.snow;",
     "build:release": "./_develop/scripts/release.sh",
     "lint": "eslint blots core formats modules themes ui test",
     "start": "npm run build; bundle exec foreman start -f _develop/procfile",
@@ -140,14 +125,11 @@
     "test:all": "npm run test:unit; npm run test:functional",
     "test:functional": "./_develop/scripts/webdriver.sh",
     "test:unit": "npm run build; karma start _develop/karma.config.js",
-    "test:coverage": "webpack --env.coverage --config _develop/webpack.config.js; karma start _develop/karma.config.js --reporters coverage",
+    "test:coverage":
+      "webpack --env.coverage --config _develop/webpack.config.js; karma start _develop/karma.config.js --reporters coverage",
     "travis": "karma start _develop/karma.config.js --reporters dots,saucelabs",
     "webdriver:start": "webdriver-manager start",
     "webdriver:update": "webdriver-manager update"
   },
-  "keywords": [
-    "editor",
-    "rich text",
-    "wysiwyg"
-  ]
+  "keywords": ["editor", "rich text", "wysiwyg"]
 }