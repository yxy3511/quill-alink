<!-- head -->
<link rel="stylesheet" href="{{site.cdn}}{{site.version}}/quill.bubble.css">
<style>
<<<<<<< HEAD
  #bubble-container {
    height: 350px;
  }
  .standalone-container {
=======
  body > #standalone-container {
>>>>>>> bb2312c3
    margin: 50px auto;
    width: 720px;
  }
  #editor-container {
    height: 350px;
  }
</style>
<!-- head -->
<div class="standalone-container">
  <div id="bubble-container"></div>
</div>
<!-- script -->
<script type="text/javascript" src="{{site.cdn}}{{site.version}}/quill.js"></script>
<script>
  var bubbleQuill = new Quill('#bubble-container', {
    placeholder: 'Compose an epic...',
    theme: 'bubble'
  });
</script>
<!-- script --><|MERGE_RESOLUTION|>--- conflicted
+++ resolved
@@ -1,18 +1,11 @@
 <!-- head -->
 <link rel="stylesheet" href="{{site.cdn}}{{site.version}}/quill.bubble.css">
 <style>
-<<<<<<< HEAD
-  #bubble-container {
-    height: 350px;
-  }
   .standalone-container {
-=======
-  body > #standalone-container {
->>>>>>> bb2312c3
     margin: 50px auto;
     width: 720px;
   }
-  #editor-container {
+  #bubble-container {
     height: 350px;
   }
 </style>
