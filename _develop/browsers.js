<<<<<<< HEAD
const desktop = {
  'mac-chrome-latest': ['OS X 10.12', 'chrome', '60.0'],
  'mac-firefox-latest': ['OS X 10.12', 'firefox', '54.0'],
  'mac-safari-latest': ['OS X 10.12', 'safari', '10.0'],
  'mac-chrome-previous': ['OS X 10.11', 'chrome', '59.0'],
  'mac-firefox-previous': ['OS X 10.11', 'firefox', '53.0'],
  'mac-safari-previous': ['OS X 10.11', 'safari', '9.0'],
=======
var desktop = {
  'mac-chrome-latest'       : ['OS X 10.12', 'chrome', '60.0'],
  'mac-firefox-latest'      : ['OS X 10.12', 'firefox', '54.0'],
  'mac-safari-latest'       : ['OS X 10.12', 'safari', '11.0'],
  'mac-chrome-previous'     : ['OS X 10.11', 'chrome', '59.0'],
  'mac-firefox-previous'    : ['OS X 10.11', 'firefox', '53.0'],
  'mac-safari-previous'     : ['OS X 10.11', 'safari', '10.0'],
>>>>>>> f1fdea49

  'windows-chrome-latest': ['Windows 10', 'chrome', '60.0'],
  'windows-firefox-latest': ['Windows 10', 'firefox', '54.0'],
  'windows-edge-latest': ['Windows 10', 'microsoftedge', '15.15063'],
  'windows-chrome-previous': ['Windows 8.1', 'chrome', '59.0'],
  'windows-firefox-previous': ['Windows 8.1', 'firefox', '53.0'],
  'windows-edge-previous': ['Windows 10', 'microsoftedge', '14.14393'],
};

const mobile = {
  'ios-latest': ['iPhone 7 Plus', 'iOS', '10.3', 'Safari'],
  'ios-previous': ['iPhone 6 Plus', 'iOS', '9.3', 'Safari'],

  'android-latest': ['Android GoogleAPI Emulator', 'Android', '7.1', 'Chrome'],
  'android-previous': [
    'Android GoogleAPI Emulator',
    'Android',
    '6.0',
    'Chrome',
  ],
};

Object.keys(desktop).forEach(key => {
  module.exports[key] = {
    base: 'SauceLabs',
    browserName: desktop[key][1],
    version: desktop[key][2],
    platform: desktop[key][0],
  };
});

Object.keys(mobile).forEach(key => {
  module.exports[key] = {
    base: 'SauceLabs',
    browserName: mobile[key][3],
    appiumVersion: '1.6.4',
    deviceName: mobile[key][0],
    deviceOrientation: 'portrait',
    platformVersion: mobile[key][2],
    platformName: mobile[key][1],
  };
});<|MERGE_RESOLUTION|>--- conflicted
+++ resolved
@@ -1,32 +1,22 @@
-<<<<<<< HEAD
 const desktop = {
-  'mac-chrome-latest': ['OS X 10.12', 'chrome', '60.0'],
-  'mac-firefox-latest': ['OS X 10.12', 'firefox', '54.0'],
-  'mac-safari-latest': ['OS X 10.12', 'safari', '10.0'],
-  'mac-chrome-previous': ['OS X 10.11', 'chrome', '59.0'],
-  'mac-firefox-previous': ['OS X 10.11', 'firefox', '53.0'],
-  'mac-safari-previous': ['OS X 10.11', 'safari', '9.0'],
-=======
-var desktop = {
-  'mac-chrome-latest'       : ['OS X 10.12', 'chrome', '60.0'],
-  'mac-firefox-latest'      : ['OS X 10.12', 'firefox', '54.0'],
-  'mac-safari-latest'       : ['OS X 10.12', 'safari', '11.0'],
-  'mac-chrome-previous'     : ['OS X 10.11', 'chrome', '59.0'],
-  'mac-firefox-previous'    : ['OS X 10.11', 'firefox', '53.0'],
-  'mac-safari-previous'     : ['OS X 10.11', 'safari', '10.0'],
->>>>>>> f1fdea49
+  'mac-chrome-latest': ['OS X 10.13', 'chrome', '63.0'],
+  'mac-firefox-latest': ['OS X 10.13', 'firefox', '57.0'],
+  'mac-safari-latest': ['OS X 10.13', 'safari', '11.0'],
+  'mac-chrome-previous': ['OS X 10.12', 'chrome', '62.0'],
+  'mac-firefox-previous': ['OS X 10.12', 'firefox', '56.0'],
+  'mac-safari-previous': ['OS X 10.12', 'safari', '10.1'],
 
-  'windows-chrome-latest': ['Windows 10', 'chrome', '60.0'],
-  'windows-firefox-latest': ['Windows 10', 'firefox', '54.0'],
+  'windows-chrome-latest': ['Windows 10', 'chrome', '63.0'],
+  'windows-firefox-latest': ['Windows 10', 'firefox', '57.0'],
   'windows-edge-latest': ['Windows 10', 'microsoftedge', '15.15063'],
-  'windows-chrome-previous': ['Windows 8.1', 'chrome', '59.0'],
-  'windows-firefox-previous': ['Windows 8.1', 'firefox', '53.0'],
+  'windows-chrome-previous': ['Windows 8.1', 'chrome', '62.0'],
+  'windows-firefox-previous': ['Windows 8.1', 'firefox', '56.0'],
   'windows-edge-previous': ['Windows 10', 'microsoftedge', '14.14393'],
 };
 
 const mobile = {
-  'ios-latest': ['iPhone 7 Plus', 'iOS', '10.3', 'Safari'],
-  'ios-previous': ['iPhone 6 Plus', 'iOS', '9.3', 'Safari'],
+  'ios-latest': ['iPhone X Simulator', 'iOS', '11.1', 'Safari'],
+  'ios-previous': ['iPhone 7 Plus Simulator', 'iOS', '10.3', 'Safari'],
 
   'android-latest': ['Android GoogleAPI Emulator', 'Android', '7.1', 'Chrome'],
   'android-previous': [
