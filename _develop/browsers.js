--- conflicted
+++ resolved
@@ -1,33 +1,18 @@
 var desktop = {
-<<<<<<< HEAD
-  'mac-chrome-latest'       : ['Mac 10.11', 'chrome', '54.0'],
-  'mac-firefox-latest'      : ['Mac 10.11', 'firefox', '50.0'],
-  'mac-safari-latest'       : ['Mac 10.11', 'safari', '10.0'],
-  'mac-chrome-previous'     : ['Mac 10.10', 'chrome', '53.0'],
-  'mac-firefox-previous'    : ['Mac 10.10', 'firefox', '49.0'],
-  'mac-safari-previous'     : ['Mac 10.10', 'safari', '9.0'],
-=======
   'mac-chrome-latest'       : ['OS X 10.11', 'chrome', '54.0'],
   'mac-firefox-latest'      : ['OS X 10.11', 'firefox', '50.0'],
   'mac-safari-latest'       : ['OS X 10.11', 'safari', '10.0'],
   'mac-chrome-previous'     : ['OS X 10.10', 'chrome', '53.0'],
   'mac-firefox-previous'    : ['OS X 10.10', 'firefox', '49.0'],
   'mac-safari-previous'     : ['OS X 10.10', 'safari', '9.0'],
->>>>>>> 844a45c5
 
   'windows-chrome-latest'   : ['Windows 10', 'chrome', '54.0'],
   'windows-firefox-latest'  : ['Windows 10', 'firefox', '50.0'],
   'windows-edge-latest'     : ['Windows 10', 'microsoftedge', '14.14393'],
   'windows-ie-latest'       : ['Windows 8.1', 'internet explorer', '11.0'],
-<<<<<<< HEAD
-  'windows-edge-previous'   : ['Windows 10', 'microsoftedge', '13.10586'],
-  'windows-chrome-previous' : ['Windows 8.1', 'chrome', '53.0'],
-  'windows-firefox-previous': ['Windows 8.1', 'firefox', '49.0'],
-=======
   'windows-chrome-previous' : ['Windows 8.1', 'chrome', '53.0'],
   'windows-firefox-previous': ['Windows 8.1', 'firefox', '49.0'],
   'windows-edge-previous'   : ['Windows 10', 'microsoftedge', '13.10586'],
->>>>>>> 844a45c5
 
   'linux-chrome-latest'     : ['Linux', 'chrome', '48.0'],
   'linux-firefox-latest'    : ['Linux', 'firefox', '45.0'],
@@ -36,11 +21,7 @@
 };
 
 var mobile = {
-<<<<<<< HEAD
-  'ios-latest'        : ['iPhone 6 Plus', 'iOS', '10.0', 'Safari'],
-=======
   'ios-latest'        : ['iPhone 7 Plus', 'iOS', '10.0', 'Safari'],
->>>>>>> 844a45c5
   'ios-previous'      : ['iPhone 6 Plus', 'iOS', '9.3', 'Safari'],
 
   'android-latest'    : ['Android Emulator', 'Android', '5.1', 'Browser'],
